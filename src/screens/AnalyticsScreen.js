--- conflicted
+++ resolved
@@ -1,1202 +1,854 @@
-import React, { useState, useEffect } from 'react';
-import {
-  View,
-  Text,
-  StyleSheet,
-  ScrollView,
-  TouchableOpacity,
-  Dimensions,
-  Alert,
-  Share,
-  Platform,
-} from 'react-native';
-import { SafeAreaView } from 'react-native-safe-area-context';
-import { Ionicons } from '@expo/vector-icons';
-import Svg, { Path, Circle, Line, Text as SvgText, G, Rect } from 'react-native-svg';
-import * as FileSystem from 'expo-file-system';
-import * as Sharing from 'expo-sharing';
-
-import { useLocalization } from '../context/LocalizationContext';
-import { LocalizationSDK } from '../algorithms/LocalizationSDK';
-
-const { width: screenWidth } = Dimensions.get('window');
-
-export default function AnalyticsScreen() {
-  const { state } = useLocalization();
-  const [analyticsData, setAnalyticsData] = useState({
-    totalDistance: 0,
-    averageSpeed: 0,
-    maxSpeed: 0,
-    averageAccuracy: 0,
-    sessionDuration: 0,
-    confidenceHistory: [],
-    speedHistory: [],
-    accuracyDistribution: { high: 0, medium: 0, low: 0 },
-    verticalDetection: null
-  });
-
-  const [selectedMetric, setSelectedMetric] = useState('confidence');
-  const [logSessions, setLogSessions] = useState([]);
-  const [isExporting, setIsExporting] = useState(false);
-
-<<<<<<< HEAD
-  // Instance SDK pour accéder aux logs
-  const [localizationSDK] = useState(() => new LocalizationSDK({ logging: { enabled: false } }));
-
-  // Charger les sessions de logs disponibles
-  useEffect(() => {
-    loadLogSessions();
-  }, []);
-
-  const loadLogSessions = async () => {
-    try {
-      const sessions = await localizationSDK.getLogSessions();
-      setLogSessions(sessions);
-    } catch (error) {
-      console.error('Erreur chargement sessions:', error);
-    }
-  };
-
-  // Calcul des métriques en temps réel avec optimisation
-  useEffect(() => {
-    if (state.trajectory.length > 1) {
-      // Éviter les recalculs trop fréquents
-      const lastCalculation = Date.now() - (analyticsData.lastUpdate || 0);
-      if (lastCalculation > 1000) { // Recalculer maximum toutes les secondes
-        calculateAnalytics();
-      }
-    }
-  }, [state.trajectory.length, state.pose.x, state.pose.y]); // Dépendances optimisées
-=======
-  // *** CORRECTION: Calcul des métriques avec throttling pour éviter les boucles infinies ***
-  useEffect(() => {
-    if (state.trajectory.length > 1) {
-      // Throttling: recalculer seulement si assez de temps s'est écoulé
-      const now = Date.now();
-      if (!analyticsData.lastCalculation || now - analyticsData.lastCalculation > 1000) {
-        calculateAnalytics();
-      }
-    }
-  }, [state.trajectory.length, state.stepCount]); // Dépendances plus spécifiques
->>>>>>> f60d652c
-
-  const calculateAnalytics = () => {
-    const trajectory = state.trajectory;
-    
-    // Calcul de la distance totale
-    let totalDistance = 0;
-    const speeds = [];
-    const confidences = [];
-    
-    for (let i = 1; i < trajectory.length; i++) {
-      const prev = trajectory[i - 1];
-      const curr = trajectory[i];
-      
-      // Distance euclidienne
-      const distance = Math.sqrt(
-        Math.pow(curr.x - prev.x, 2) + Math.pow(curr.y - prev.y, 2)
-      );
-      totalDistance += distance;
-      
-      // Vitesse instantanée
-      const timeDiff = (curr.timestamp - prev.timestamp) / 1000; // en secondes
-      if (timeDiff > 0) {
-        const speed = distance / timeDiff;
-        speeds.push(speed);
-      }
-      
-      // Niveau de confiance
-      if (curr.confidence !== undefined) {
-        confidences.push(curr.confidence);
-      }
-    }
-
-    // Statistiques de vitesse
-    const averageSpeed = speeds.length > 0 
-      ? speeds.reduce((a, b) => a + b, 0) / speeds.length 
-      : 0;
-    const maxSpeed = speeds.length > 0 ? Math.max(...speeds) : 0;
-    
-    // Statistiques de confiance
-    const averageAccuracy = confidences.length > 0
-      ? confidences.reduce((a, b) => a + b, 0) / confidences.length
-      : 0;
-
-    // Distribution de précision
-    const accuracyDistribution = {
-      high: confidences.filter(c => c > 0.8).length,
-      medium: confidences.filter(c => c > 0.5 && c <= 0.8).length,
-      low: confidences.filter(c => c <= 0.5).length
-    };
-
-    // Durée de session
-    const sessionDuration = trajectory.length > 0 
-      ? (trajectory[trajectory.length - 1].timestamp - trajectory[0].timestamp) / 1000 
-      : 0;
-
-    // *** NOUVEAU: Métriques de détection verticale ***
-    const verticalMetrics = state.pdrMetrics?.verticalDetection || null;
-
-    setAnalyticsData({
-      totalDistance,
-      averageSpeed,
-      maxSpeed,
-      averageAccuracy,
-      sessionDuration,
-<<<<<<< HEAD
-      confidenceHistory: confidences.slice(-100), // Derniers 100 points
-      speedHistory: speeds.slice(-100),
-      accuracyDistribution,
-      lastUpdate: Date.now() // Ajout du timestamp
-=======
-      confidenceHistory: confidences.slice(-50), // 50 derniers points
-      speedHistory: speeds.slice(-50),
-      accuracyDistribution,
-      verticalDetection: verticalMetrics, // Ajout des métriques verticales
-      lastCalculation: Date.now() // *** NOUVEAU: Timestamp pour throttling ***
->>>>>>> f60d652c
-    });
-  };
-
-  /**
-   * *** NOUVELLE FONCTION D'EXPORTATION COMPLÈTE ***
-   */
-  const exportCompleteLogData = async (sessionId = null) => {
-    setIsExporting(true);
-    
-    try {
-      let logData;
-      let filename;
-      
-      if (sessionId) {
-        // Exporter une session spécifique
-        logData = await localizationSDK.exportSession(sessionId, 'json');
-        filename = `pdr_log_${sessionId}.json`;
-      } else {
-        // Exporter la session courante ou créer un export des données actuelles
-        const currentStatus = localizationSDK.getLoggingStatus();
-        
-        if (currentStatus.isLogging && currentStatus.currentSession) {
-          // Session active - exporter les données en cours
-          logData = await localizationSDK.exportCurrentSession('json');
-          filename = `pdr_log_current_${new Date().toISOString().replace(/[:.]/g, '-')}.json`;
-        } else {
-          // Pas de session active - créer un export des données du contexte
-          logData = createContextExport();
-          filename = `pdr_context_export_${new Date().toISOString().replace(/[:.]/g, '-')}.json`;
-        }
-      }
-      
-      if (!logData) {
-        Alert.alert('Erreur', 'Aucune donnée à exporter');
-        return;
-      }
-      
-      // Enrichir les données avec des métadonnées d'analyse
-      const enrichedData = {
-        ...logData,
-        exportMetadata: {
-          exportDate: new Date().toISOString(),
-          exportType: sessionId ? 'session' : 'current',
-          analyticsData: analyticsData,
-          trajectoryData: state.trajectory,
-          currentPose: state.pose,
-          systemInfo: {
-            platform: Platform.OS,
-            screenDimensions: { width: screenWidth },
-            appVersion: '1.0.0'
-          }
-        },
-        analysisReady: {
-          sensorDataPoints: logData.logs ? logData.logs.length : 0,
-          timeRange: logData.duration ? `${(logData.duration / 1000).toFixed(1)}s` : 'N/A',
-          dataQuality: assessDataQuality(logData)
-        }
-      };
-      
-      // Sauvegarder et partager le fichier
-      await saveAndShareLogFile(enrichedData, filename);
-      
-    } catch (error) {
-      console.error('Erreur exportation:', error);
-      Alert.alert('Erreur', `Impossible d'exporter les données: ${error.message}`);
-    } finally {
-      setIsExporting(false);
-    }
-  };
-
-  /**
-   * Création d'un export des données du contexte actuel
-   */
-  const createContextExport = () => {
-    return {
-      sessionId: `context_export_${Date.now()}`,
-      startTime: new Date().toISOString(),
-      endTime: new Date().toISOString(),
-      duration: 0,
-      totalEntries: state.trajectory.length,
-      logs: state.trajectory.map((point, index) => ({
-        timestamp: point.timestamp,
-        relativeTime: index > 0 ? point.timestamp - state.trajectory[0].timestamp : 0,
-        sensors: {
-          // Données capteurs du contexte (si disponibles)
-          accelerometer: state.sensors?.accelerometer || null,
-          gyroscope: state.sensors?.gyroscope || null,
-          magnetometer: state.sensors?.magnetometer || null,
-          metadata: state.sensors?.metadata || {}
-        },
-        algorithm: {
-          pdr: {
-            position: { x: point.x, y: point.y, z: 0 },
-            mode: state.currentMode || 'unknown',
-            stepCount: state.stepCount || 0,
-            confidence: point.confidence || 0
-          },
-          sdk: {
-            position: { x: point.x, y: point.y, z: 0 },
-            confidence: point.confidence || 0,
-            isTracking: state.isTracking
-          }
-        }
-      })),
-      statistics: {
-        totalLogs: state.trajectory.length,
-        stepCount: state.stepCount || 0,
-        distance: analyticsData.totalDistance,
-        averageSpeed: analyticsData.averageSpeed,
-        maxSpeed: analyticsData.maxSpeed,
-        averageAccuracy: analyticsData.averageAccuracy
-      }
-    };
-  };
-
-  /**
-   * Évaluation de la qualité des données
-   */
-  const assessDataQuality = (logData) => {
-    if (!logData.logs || logData.logs.length === 0) {
-      return { score: 0, issues: ['Aucune donnée disponible'] };
-    }
-    
-    const logs = logData.logs;
-    const issues = [];
-    let score = 100;
-    
-    // Vérifier la continuité des données capteurs
-    const sensorDataCount = logs.filter(log => 
-      log.sensors?.accelerometer && log.sensors?.gyroscope
-    ).length;
-    
-    const sensorCoverage = sensorDataCount / logs.length;
-    if (sensorCoverage < 0.8) {
-      issues.push(`Données capteurs incomplètes (${(sensorCoverage * 100).toFixed(1)}%)`);
-      score -= 20;
-    }
-    
-    // Vérifier la fréquence d'échantillonnage
-    if (logs.length > 1) {
-      const duration = (logs[logs.length - 1].relativeTime - logs[0].relativeTime) / 1000;
-      const sampleRate = logs.length / duration;
-      
-      if (sampleRate < 0.5) {
-        issues.push(`Fréquence d'échantillonnage faible (${sampleRate.toFixed(1)} Hz)`);
-        score -= 15;
-      }
-    }
-    
-    // Vérifier la cohérence des données algorithme
-    const algorithmDataCount = logs.filter(log => 
-      log.algorithm?.pdr || log.algorithm?.sdk
-    ).length;
-    
-    const algorithmCoverage = algorithmDataCount / logs.length;
-    if (algorithmCoverage < 0.9) {
-      issues.push(`Données algorithme incomplètes (${(algorithmCoverage * 100).toFixed(1)}%)`);
-      score -= 10;
-    }
-    
-    return {
-      score: Math.max(0, score),
-      issues: issues.length > 0 ? issues : ['Données de bonne qualité'],
-      sensorCoverage: sensorCoverage * 100,
-      algorithmCoverage: algorithmCoverage * 100,
-      sampleRate: logs.length > 1 ? logs.length / ((logs[logs.length - 1].relativeTime - logs[0].relativeTime) / 1000) : 0
-    };
-  };
-
-  /**
-   * Sauvegarde et partage du fichier de logs
-   */
-  const saveAndShareLogFile = async (data, filename) => {
-    try {
-      const jsonString = JSON.stringify(data, null, 2);
-      const fileUri = FileSystem.documentDirectory + filename;
-      
-      // Sauvegarder le fichier
-      await FileSystem.writeAsStringAsync(fileUri, jsonString);
-      
-      // Partager le fichier
-      if (await Sharing.isAvailableAsync()) {
-        await Sharing.shareAsync(fileUri, {
-          mimeType: 'application/json',
-          dialogTitle: 'Exporter les logs PDR'
-        });
-      } else {
-        // Fallback pour les plateformes sans partage de fichiers
-        await Share.share({
-          message: `Logs PDR exportés: ${filename}\n\nTaille: ${(jsonString.length / 1024).toFixed(1)} KB`,
-          title: 'Export des logs PDR'
-        });
-      }
-      
-      Alert.alert(
-        'Export réussi',
-        `Fichier sauvegardé: ${filename}\nTaille: ${(jsonString.length / 1024).toFixed(1)} KB\nEntrées: ${data.logs ? data.logs.length : 0}`,
-        [{ text: 'OK' }]
-      );
-      
-    } catch (error) {
-      throw new Error(`Erreur sauvegarde: ${error.message}`);
-    }
-  };
-
-  /**
-   * Rendu de la section d'exportation des logs
-   */
-  const renderLogExportSection = () => {
-    return (
-      <View style={styles.exportContainer}>
-        <Text style={styles.sectionTitle}>📊 Exportation des Logs</Text>
-        
-        {/* Informations sur les sessions disponibles */}
-        <View style={styles.sessionsInfo}>
-          <Text style={styles.infoText}>
-            Sessions disponibles: {logSessions.length}
-          </Text>
-          {logSessions.length > 0 && (
-            <Text style={styles.infoSubtext}>
-              Dernière session: {new Date(logSessions[0]?.startTime).toLocaleString()}
-            </Text>
-          )}
-        </View>
-        
-        {/* Boutons d'exportation */}
-        <View style={styles.exportButtons}>
-          <TouchableOpacity 
-            style={[styles.exportButton, styles.primaryExportButton]}
-            onPress={() => exportCompleteLogData()}
-            disabled={isExporting}
-          >
-            <Ionicons name="download" size={20} color="#ffffff" />
-            <Text style={styles.exportButtonText}>
-              {isExporting ? 'Export en cours...' : 'Exporter Session Courante'}
-            </Text>
-          </TouchableOpacity>
-          
-          {logSessions.length > 0 && (
-            <TouchableOpacity 
-              style={[styles.exportButton, styles.secondaryExportButton]}
-              onPress={() => showSessionSelector()}
-              disabled={isExporting}
-            >
-              <Ionicons name="archive" size={20} color="#4ecdc4" />
-              <Text style={[styles.exportButtonText, { color: '#4ecdc4' }]}>
-                Exporter Session Archivée
-              </Text>
-            </TouchableOpacity>
-          )}
-        </View>
-        
-        {/* Informations sur le format d'export */}
-        <View style={styles.formatInfo}>
-          <Text style={styles.formatTitle}>📋 Format d'export JSON:</Text>
-          <Text style={styles.formatItem}>• Données capteurs (accéléromètre, gyroscope, magnétomètre)</Text>
-          <Text style={styles.formatItem}>• Décisions algorithme (PDR, EKF, AttitudeTracker)</Text>
-          <Text style={styles.formatItem}>• Timestamps synchronisés</Text>
-          <Text style={styles.formatItem}>• Métadonnées de qualité</Text>
-          <Text style={styles.formatItem}>• Statistiques de session</Text>
-        </View>
-      </View>
-    );
-  };
-
-  /**
-   * Sélecteur de session pour l'export
-   */
-  const showSessionSelector = () => {
-    const sessionOptions = logSessions.map((session, index) => ({
-      text: `${session.id} (${new Date(session.startTime).toLocaleDateString()})`,
-      onPress: () => exportCompleteLogData(session.id)
-    }));
-    
-    sessionOptions.push({ text: 'Annuler', style: 'cancel' });
-    
-    Alert.alert(
-      'Sélectionner une session',
-      'Choisissez la session à exporter:',
-      sessionOptions
-    );
-  };
-
-  /**
-   * Rendu des métriques principales
-   */
-  const renderMainMetrics = () => {
-    const metrics = [
-      {
-        title: 'Distance parcourue',
-        value: `${analyticsData.totalDistance.toFixed(1)} m`,
-        icon: 'walk',
-        color: '#00ff88'
-      },
-      {
-        title: 'Vitesse moyenne',
-        value: `${analyticsData.averageSpeed.toFixed(2)} m/s`,
-        icon: 'speedometer',
-        color: '#4ecdc4'
-      },
-      {
-        title: 'Précision moyenne',
-        value: `${(analyticsData.averageAccuracy * 100).toFixed(0)}%`,
-        icon: 'checkmark-circle',
-        color: '#45b7d1'
-      },
-      {
-        title: 'Durée de session',
-        value: formatDuration(analyticsData.sessionDuration),
-        icon: 'time',
-        color: '#ffa726'
-      },
-      // *** NOUVEAU: Métriques de crawling ***
-      {
-        title: 'Distance crawling',
-        value: `${(state.crawlDistance || 0).toFixed(1)} m`,
-        icon: 'git-merge',
-        color: '#ff6b6b'
-      },
-      {
-        title: 'Nombre de pas',
-        value: `${state.stepCount || 0}`,
-        icon: 'footsteps',
-        color: '#4ecdc4'
-      }
-    ];
-
-    return (
-      <View style={styles.metricsContainer}>
-        <Text style={styles.sectionTitle}>Métriques de Performance</Text>
-        <View style={styles.metricsGrid}>
-          {metrics.map((metric, index) => (
-            <View key={index} style={styles.metricCard}>
-              <Ionicons name={metric.icon} size={24} color={metric.color} />
-              <Text style={styles.metricValue}>{metric.value}</Text>
-              <Text style={styles.metricTitle}>{metric.title}</Text>
-            </View>
-          ))}
-        </View>
-      </View>
-    );
-  };
-
-  /**
-   * Graphique de confiance au fil du temps
-   */
-  const renderConfidenceChart = () => {
-    const data = analyticsData.confidenceHistory;
-    if (!data || data.length < 2) {
-      return (
-        <View style={styles.chartContainer}>
-          <Text style={styles.chartTitle}>Évolution de la confiance</Text>
-          <View style={styles.noDataContainer}>
-            <Text style={styles.noDataText}>Pas assez de données</Text>
-          </View>
-        </View>
-      );
-    }
-
-    const chartWidth = screenWidth - 40;
-    const chartHeight = 120;
-    const padding = 20;
-
-    const pathData = data.map((value, index) => {
-      const x = padding + (index / (data.length - 1)) * (chartWidth - 2 * padding);
-      const y = padding + (1 - value) * (chartHeight - 2 * padding);
-      return `${index === 0 ? 'M' : 'L'} ${x} ${y}`;
-    }).join(' ');
-
-    return (
-      <View style={styles.chartContainer}>
-        <Text style={styles.chartTitle}>Évolution de la confiance</Text>
-        <Svg width={chartWidth} height={chartHeight} style={styles.chart}>
-          {/* Zones de qualité */}
-          <Rect
-            x={padding}
-            y={padding}
-            width={chartWidth - 2 * padding}
-            height={(chartHeight - 2 * padding) * 0.2}
-            fill="rgba(0, 255, 136, 0.1)"
-          />
-          <Rect
-            x={padding}
-            y={padding + (chartHeight - 2 * padding) * 0.2}
-            width={chartWidth - 2 * padding}
-            height={(chartHeight - 2 * padding) * 0.3}
-            fill="rgba(255, 170, 0, 0.1)"
-          />
-          <Rect
-            x={padding}
-            y={padding + (chartHeight - 2 * padding) * 0.5}
-            width={chartWidth - 2 * padding}
-            height={(chartHeight - 2 * padding) * 0.5}
-            fill="rgba(255, 68, 68, 0.1)"
-          />
-          
-          {/* Ligne de données */}
-          <Path
-            d={pathData}
-            stroke="#00ff88"
-            strokeWidth="3"
-            fill="none"
-          />
-          
-          {/* Points de données */}
-          {data.slice(-10).map((value, index) => {
-            const actualIndex = data.length - 10 + index;
-            const x = padding + (actualIndex / (data.length - 1)) * (chartWidth - 2 * padding);
-            const y = padding + (1 - value) * (chartHeight - 2 * padding);
-            return (
-              <Circle
-                key={index}
-                cx={x}
-                cy={y}
-                r="3"
-                fill="#00ff88"
-              />
-            );
-          })}
-        </Svg>
-        
-        <View style={styles.chartLegend}>
-          <View style={styles.legendRow}>
-            <View style={[styles.legendColor, { backgroundColor: 'rgba(0, 255, 136, 0.3)' }]} />
-            <Text style={styles.legendText}>Haute confiance (80-100%)</Text>
-          </View>
-          <View style={styles.legendRow}>
-            <View style={[styles.legendColor, { backgroundColor: 'rgba(255, 170, 0, 0.3)' }]} />
-            <Text style={styles.legendText}>Confiance moyenne (50-80%)</Text>
-          </View>
-          <View style={styles.legendRow}>
-            <View style={[styles.legendColor, { backgroundColor: 'rgba(255, 68, 68, 0.3)' }]} />
-            <Text style={styles.legendText}>Faible confiance (0-50%)</Text>
-          </View>
-        </View>
-      </View>
-    );
-  };
-
-  /**
-   * Distribution de la précision
-   */
-  const renderAccuracyDistribution = () => {
-    const { high, medium, low } = analyticsData.accuracyDistribution;
-    const total = high + medium + low;
-    
-    if (total === 0) {
-      return (
-        <View style={styles.distributionContainer}>
-          <Text style={styles.sectionTitle}>Distribution de la précision</Text>
-          <View style={styles.noDataContainer}>
-            <Text style={styles.noDataText}>Aucune donnée disponible</Text>
-          </View>
-        </View>
-      );
-    }
-
-    const highPercent = (high / total) * 100;
-    const mediumPercent = (medium / total) * 100;
-    const lowPercent = (low / total) * 100;
-
-    return (
-      <View style={styles.distributionContainer}>
-        <Text style={styles.sectionTitle}>Distribution de la précision</Text>
-        
-        <View style={styles.distributionBar}>
-          <View style={[styles.distributionSegment, { 
-            width: `${highPercent}%`, 
-            backgroundColor: '#00ff88' 
-          }]} />
-          <View style={[styles.distributionSegment, { 
-            width: `${mediumPercent}%`, 
-            backgroundColor: '#ffaa00' 
-          }]} />
-          <View style={[styles.distributionSegment, { 
-            width: `${lowPercent}%`, 
-            backgroundColor: '#ff4444' 
-          }]} />
-        </View>
-        
-        <View style={styles.distributionLegend}>
-          <View style={styles.legendRow}>
-            <View style={[styles.legendColor, { backgroundColor: '#00ff88' }]} />
-            <Text style={styles.legendText}>Haute ({highPercent.toFixed(1)}%)</Text>
-          </View>
-          <View style={styles.legendRow}>
-            <View style={[styles.legendColor, { backgroundColor: '#ffaa00' }]} />
-            <Text style={styles.legendText}>Moyenne ({mediumPercent.toFixed(1)}%)</Text>
-          </View>
-          <View style={styles.legendRow}>
-            <View style={[styles.legendColor, { backgroundColor: '#ff4444' }]} />
-            <Text style={styles.legendText}>Faible ({lowPercent.toFixed(1)}%)</Text>
-          </View>
-        </View>
-      </View>
-    );
-  };
-
-  /**
-   * *** NOUVEAU: Métriques de détection verticale ***
-   */
-  const renderVerticalDetectionMetrics = () => {
-    const verticalData = analyticsData.verticalDetection;
-    
-    if (!verticalData) {
-      return (
-        <View style={styles.verticalContainer}>
-          <Text style={styles.sectionTitle}>🔄 Détection Verticale</Text>
-          <View style={styles.noDataContainer}>
-            <Text style={styles.noDataText}>Détection verticale non disponible</Text>
-          </View>
-        </View>
-      );
-    }
-
-    const getMethodColor = (method) => {
-      switch (method) {
-        case 'vertical_projection': return '#00ff88';
-        case 'magnitude_fallback': return '#ffaa00';
-        case 'magnitude_default': return '#ff8800';
-        case 'magnitude_only': return '#ff4444';
-        default: return '#888888';
-      }
-    };
-
-    const getMethodLabel = (method) => {
-      switch (method) {
-        case 'vertical_projection': return 'Projection Verticale';
-        case 'magnitude_fallback': return 'Magnitude (Fallback)';
-        case 'magnitude_default': return 'Magnitude (Défaut)';
-        case 'magnitude_only': return 'Magnitude Seule';
-        default: return 'Inconnu';
-      }
-    };
-
-    return (
-      <View style={styles.verticalContainer}>
-        <Text style={styles.sectionTitle}>🔄 Détection Verticale</Text>
-        
-        {/* État actuel */}
-        <View style={styles.verticalStatusRow}>
-          <Text style={styles.verticalLabel}>Méthode:</Text>
-          <View style={[styles.methodBadge, { backgroundColor: getMethodColor(verticalData.method) }]}>
-            <Text style={styles.methodBadgeText}>
-              {getMethodLabel(verticalData.method)}
-            </Text>
-          </View>
-        </View>
-
-        {/* Confiance d'orientation */}
-        <View style={styles.verticalStatusRow}>
-          <Text style={styles.verticalLabel}>Confiance Orientation:</Text>
-          <Text style={[styles.verticalValue, { 
-            color: verticalData.orientationConfidence > 0.5 ? '#00ff88' : '#ffaa00' 
-          }]}>
-            {(verticalData.orientationConfidence * 100).toFixed(0)}%
-          </Text>
-        </View>
-
-        {/* Dernier pic vertical */}
-        {verticalData.lastVerticalPeak > 0 && (
-          <View style={styles.verticalStatusRow}>
-            <Text style={styles.verticalLabel}>Dernier Pic Vertical:</Text>
-            <Text style={styles.verticalValue}>
-              {verticalData.lastVerticalPeak.toFixed(3)}g
-            </Text>
-          </View>
-        )}
-
-        {/* État fallback */}
-        {verticalData.fallbackActive && (
-          <View style={styles.verticalStatusRow}>
-            <Text style={styles.verticalLabel}>⚠️ Fallback Actif</Text>
-            <Text style={styles.verticalValue}>
-              Orientation instable
-            </Text>
-          </View>
-        )}
-      </View>
-    );
-  };
-
-  /**
-   * Informations système avancées
-   */
-  const renderSystemInfo = () => {
-    return (
-      <View style={styles.systemContainer}>
-        <Text style={styles.sectionTitle}>Informations Système</Text>
-        
-        <View style={styles.infoGrid}>
-          <View style={styles.infoCard}>
-            <Text style={styles.infoLabel}>Points de trajectoire</Text>
-            <Text style={styles.infoValue}>{state.trajectory.length}</Text>
-          </View>
-          
-          <View style={styles.infoCard}>
-            <Text style={styles.infoLabel}>Landmarks détectés</Text>
-            <Text style={styles.infoValue}>{state.landmarks.length}</Text>
-          </View>
-          
-          <View style={styles.infoCard}>
-            <Text style={styles.infoLabel}>Fréquence de mise à jour</Text>
-            <Text style={styles.infoValue}>{state.settings.updateRate} Hz</Text>
-          </View>
-          
-          <View style={styles.infoCard}>
-            <Text style={styles.infoLabel}>Position actuelle</Text>
-            <Text style={styles.infoValue}>
-              ({state.pose.x.toFixed(1)}, {state.pose.y.toFixed(1)})
-            </Text>
-          </View>
-          
-          <View style={styles.infoCard}>
-            <Text style={styles.infoLabel}>Vitesse max</Text>
-            <Text style={styles.infoValue}>
-              {analyticsData.maxSpeed.toFixed(2)} m/s
-            </Text>
-          </View>
-          
-          <View style={styles.infoCard}>
-            <Text style={styles.infoLabel}>Algo utilisé</Text>
-            <Text style={styles.infoValue}>EKF + IMU</Text>
-          </View>
-        </View>
-      </View>
-    );
-  };
-
-  /**
-   * Formatage de la durée
-   */
-  const formatDuration = (seconds) => {
-    const hours = Math.floor(seconds / 3600);
-    const minutes = Math.floor((seconds % 3600) / 60);
-    const secs = Math.floor(seconds % 60);
-    
-    if (hours > 0) {
-      return `${hours}h ${minutes}m ${secs}s`;
-    } else if (minutes > 0) {
-      return `${minutes}m ${secs}s`;
-    } else {
-      return `${secs}s`;
-    }
-  };
-
-  /**
-   * *** NOUVEAU: Rendu des métriques physiologiques ***
-   */
-  const renderPhysiologicalMetrics = () => {
-    const pdrState = state.pdr;
-    if (!pdrState?.physiologicalMetrics) {
-      return null;
-    }
-
-    const metrics = pdrState.physiologicalMetrics;
-    
-    const getFrequencyColor = () => {
-      const ratio = metrics.currentStepFrequency / metrics.maxAllowedFrequency;
-      if (ratio > 0.8) return '#ff4444'; // Rouge si proche du max
-      if (ratio > 0.6) return '#ffaa00'; // Orange si élevé
-      return '#00ff88'; // Vert si normal
-    };
-
-    const getGyroColor = () => {
-      if (!metrics.gyroConfirmationEnabled) return '#888888';
-      if (metrics.lastGyroActivity > 0.3) return '#00ff88';
-      if (metrics.lastGyroActivity > 0.1) return '#ffaa00';
-      return '#ff4444';
-    };
-
-    return (
-      <View style={styles.section}>
-        <Text style={styles.sectionTitle}>🧬 Garde-fous Physiologiques</Text>
-        
-        <View style={styles.metricsGrid}>
-          {/* Fréquence de pas */}
-          <View style={styles.metricCard}>
-            <Ionicons name="pulse" size={24} color={getFrequencyColor()} />
-            <Text style={styles.metricTitle}>Fréquence Pas</Text>
-            <Text style={[styles.metricValue, { color: getFrequencyColor() }]}>
-              {metrics.currentStepFrequency.toFixed(1)} Hz
-            </Text>
-            <Text style={styles.metricSubtitle}>
-              Max: {metrics.maxAllowedFrequency} Hz
-            </Text>
-          </View>
-
-          {/* Historique des pas */}
-          <View style={styles.metricCard}>
-            <Ionicons name="time" size={24} color="#4ecdc4" />
-            <Text style={styles.metricTitle}>Historique</Text>
-            <Text style={[styles.metricValue, { color: '#4ecdc4' }]}>
-              {metrics.stepHistoryLength}
-            </Text>
-            <Text style={styles.metricSubtitle}>pas récents</Text>
-          </View>
-
-          {/* Confirmation gyroscopique */}
-          <View style={styles.metricCard}>
-            <Ionicons 
-              name={metrics.gyroConfirmationEnabled ? "checkmark-circle" : "close-circle"} 
-              size={24} 
-              color={getGyroColor()} 
-            />
-            <Text style={styles.metricTitle}>Gyro Confirm</Text>
-            <Text style={[styles.metricValue, { color: getGyroColor() }]}>
-              {metrics.gyroConfirmationEnabled ? 
-                metrics.lastGyroActivity.toFixed(2) : 'OFF'
-              }
-            </Text>
-            <Text style={styles.metricSubtitle}>
-              {metrics.gyroConfirmationEnabled ? 'rad/s' : 'désactivé'}
-            </Text>
-          </View>
-        </View>
-
-        {/* Indicateurs d'état */}
-        <View style={styles.statusIndicators}>
-          <View style={[
-            styles.statusIndicator,
-            { backgroundColor: metrics.currentStepFrequency / metrics.maxAllowedFrequency > 0.8 ? 
-              'rgba(255, 68, 68, 0.2)' : 'rgba(0, 255, 136, 0.2)' }
-          ]}>
-            <Text style={[
-              styles.statusText,
-              { color: metrics.currentStepFrequency / metrics.maxAllowedFrequency > 0.8 ? 
-                '#ff4444' : '#00ff88' }
-            ]}>
-              {metrics.currentStepFrequency / metrics.maxAllowedFrequency > 0.8 ? 
-                '⚠️ Fréquence élevée' : '✅ Fréquence normale'}
-            </Text>
-          </View>
-
-          {metrics.gyroConfirmationEnabled && (
-            <View style={[
-              styles.statusIndicator,
-              { backgroundColor: metrics.lastGyroActivity > 0.1 ? 
-                'rgba(0, 255, 136, 0.2)' : 'rgba(255, 170, 0, 0.2)' }
-            ]}>
-              <Text style={[
-                styles.statusText,
-                { color: metrics.lastGyroActivity > 0.1 ? '#00ff88' : '#ffaa00' }
-              ]}>
-                {metrics.lastGyroActivity > 0.1 ? 
-                  '✅ Gyro actif' : '⚠️ Gyro faible'}
-              </Text>
-            </View>
-          )}
-        </View>
-      </View>
-    );
-  };
-
-  return (
-    <SafeAreaView style={styles.container}>
-      <ScrollView showsVerticalScrollIndicator={false}>
-        {/* Métriques principales */}
-        {renderMainMetrics()}
-        
-        {/* Graphique de confiance */}
-        {renderConfidenceChart()}
-        
-        {/* Distribution de précision */}
-        {renderAccuracyDistribution()}
-        
-        {/* Métriques de détection verticale */}
-        {renderVerticalDetectionMetrics()}
-        
-        {/* Informations système */}
-        {renderSystemInfo()}
-        
-<<<<<<< HEAD
-        {/* Section d'exportation des logs */}
-        {renderLogExportSection()}
-=======
-        {/* Métriques physiologiques */}
-        {renderPhysiologicalMetrics()}
-        
-        {/* Boutons d'action */}
-        <View style={styles.actionsContainer}>
-          <TouchableOpacity style={styles.exportButton} onPress={exportData}>
-            <Ionicons name="download" size={20} color="#ffffff" />
-            <Text style={styles.buttonText}>Exporter les données</Text>
-          </TouchableOpacity>
-        </View>
->>>>>>> f60d652c
-        
-        <View style={styles.spacer} />
-      </ScrollView>
-    </SafeAreaView>
-  );
-}
-
-const styles = StyleSheet.create({
-  container: {
-    flex: 1,
-    backgroundColor: '#1a1a1a',
-  },
-  metricsContainer: {
-    padding: 20,
-  },
-  sectionTitle: {
-    fontSize: 18,
-    fontWeight: 'bold',
-    color: '#ffffff',
-    marginBottom: 15,
-  },
-  metricsGrid: {
-    flexDirection: 'row',
-    flexWrap: 'wrap',
-    justifyContent: 'space-between',
-  },
-  metricCard: {
-    backgroundColor: 'rgba(0, 255, 136, 0.1)',
-    borderRadius: 12,
-    padding: 15,
-    alignItems: 'center',
-    width: '31%',
-    marginBottom: 15,
-    borderWidth: 1,
-    borderColor: 'rgba(0, 255, 136, 0.3)',
-  },
-  metricValue: {
-    color: '#ffffff',
-    fontSize: 20,
-    fontWeight: 'bold',
-    marginTop: 8,
-  },
-  metricTitle: {
-    color: '#cccccc',
-    fontSize: 12,
-    marginTop: 4,
-    textAlign: 'center',
-  },
-  chartContainer: {
-    marginHorizontal: 20,
-    marginBottom: 25,
-    backgroundColor: 'rgba(0, 0, 0, 0.5)',
-    borderRadius: 12,
-    padding: 15,
-    borderWidth: 1,
-    borderColor: '#333333',
-  },
-  chartTitle: {
-    color: '#ffffff',
-    fontSize: 16,
-    fontWeight: 'bold',
-    marginBottom: 15,
-  },
-  chart: {
-    backgroundColor: 'rgba(0, 0, 0, 0.3)',
-    borderRadius: 8,
-  },
-  chartLegend: {
-    marginTop: 10,
-  },
-  legendRow: {
-    flexDirection: 'row',
-    alignItems: 'center',
-    marginBottom: 5,
-  },
-  legendColor: {
-    width: 12,
-    height: 12,
-    borderRadius: 2,
-    marginRight: 8,
-  },
-  legendText: {
-    color: '#cccccc',
-    fontSize: 12,
-  },
-  distributionContainer: {
-    marginHorizontal: 20,
-    marginBottom: 25,
-  },
-  distributionBar: {
-    flexDirection: 'row',
-    height: 20,
-    borderRadius: 10,
-    overflow: 'hidden',
-    marginBottom: 15,
-  },
-  distributionSegment: {
-    height: '100%',
-  },
-  distributionLegend: {
-    flexDirection: 'row',
-    justifyContent: 'space-around',
-  },
-  statItem: {
-    flexDirection: 'row',
-    alignItems: 'center',
-  },
-  statColor: {
-    width: 10,
-    height: 10,
-    borderRadius: 5,
-    marginRight: 6,
-  },
-  statText: {
-    color: '#ffffff',
-    fontSize: 12,
-  },
-  systemContainer: {
-    paddingHorizontal: 20,
-    marginBottom: 20,
-  },
-  infoGrid: {
-    flexDirection: 'row',
-    flexWrap: 'wrap',
-    justifyContent: 'space-between',
-  },
-  infoCard: {
-    backgroundColor: 'rgba(255, 255, 255, 0.05)',
-    borderRadius: 8,
-    padding: 12,
-    width: '48%',
-    marginBottom: 10,
-  },
-  infoLabel: {
-    color: '#888888',
-    fontSize: 12,
-    marginBottom: 4,
-  },
-  infoValue: {
-    color: '#ffffff',
-    fontSize: 14,
-    fontWeight: '600',
-  },
-  exportContainer: {
-    padding: 20,
-  },
-  sessionsInfo: {
-    marginBottom: 15,
-  },
-  infoText: {
-    color: '#ffffff',
-    fontSize: 14,
-  },
-  infoSubtext: {
-    color: '#888888',
-    fontSize: 12,
-  },
-  exportButtons: {
-    flexDirection: 'row',
-    justifyContent: 'space-between',
-    marginBottom: 15,
-  },
-  exportButton: {
-    backgroundColor: 'rgba(0, 255, 136, 0.1)',
-    borderRadius: 8,
-    padding: 15,
-    flexDirection: 'row',
-    alignItems: 'center',
-    justifyContent: 'center',
-  },
-  primaryExportButton: {
-    backgroundColor: '#4ecdc4',
-  },
-  secondaryExportButton: {
-    backgroundColor: 'rgba(0, 255, 136, 0.1)',
-  },
-  exportButtonText: {
-    color: '#ffffff',
-    fontSize: 16,
-    fontWeight: 'bold',
-    marginLeft: 8,
-  },
-  formatInfo: {
-    marginBottom: 15,
-  },
-  formatTitle: {
-    color: '#ffffff',
-    fontSize: 16,
-    fontWeight: 'bold',
-    marginBottom: 10,
-  },
-  formatItem: {
-    color: '#888888',
-    fontSize: 12,
-    marginBottom: 5,
-  },
-  noDataContainer: {
-    height: 80,
-    justifyContent: 'center',
-    alignItems: 'center',
-  },
-  noDataText: {
-    color: '#666666',
-    fontSize: 14,
-  },
-  spacer: {
-    height: 40,
-  },
-  verticalContainer: {
-    marginHorizontal: 20,
-    marginBottom: 25,
-  },
-  verticalStatusRow: {
-    flexDirection: 'row',
-    alignItems: 'center',
-    marginBottom: 5,
-  },
-  verticalLabel: {
-    color: '#cccccc',
-    fontSize: 12,
-    marginRight: 8,
-  },
-  verticalValue: {
-    color: '#ffffff',
-    fontSize: 14,
-    fontWeight: '600',
-  },
-  methodBadge: {
-    padding: 4,
-    borderRadius: 4,
-  },
-  methodBadgeText: {
-    color: '#ffffff',
-    fontSize: 12,
-    fontWeight: 'bold',
-  },
-  section: {
-    padding: 20,
-  },
-  metricSubtitle: {
-    color: '#888888',
-    fontSize: 12,
-  },
-  statusIndicators: {
-    flexDirection: 'row',
-    justifyContent: 'space-around',
-    marginTop: 10,
-  },
-  statusIndicator: {
-    padding: 8,
-    borderRadius: 8,
-  },
-  statusText: {
-    color: '#ffffff',
-    fontSize: 14,
-    fontWeight: 'bold',
-  },
+import React, { useState, useEffect } from 'react';
+import {
+  View,
+  Text,
+  StyleSheet,
+  ScrollView,
+  TouchableOpacity,
+  Dimensions,
+} from 'react-native';
+import { SafeAreaView } from 'react-native-safe-area-context';
+import { Ionicons } from '@expo/vector-icons';
+import Svg, { Path, Circle, Line, Text as SvgText, G, Rect } from 'react-native-svg';
+
+import { useLocalization } from '../context/LocalizationContext';
+
+const { width: screenWidth } = Dimensions.get('window');
+
+export default function AnalyticsScreen() {
+  const { state } = useLocalization();
+  const [analyticsData, setAnalyticsData] = useState({
+    totalDistance: 0,
+    averageSpeed: 0,
+    maxSpeed: 0,
+    averageAccuracy: 0,
+    sessionDuration: 0,
+    confidenceHistory: [],
+    speedHistory: [],
+    accuracyDistribution: { high: 0, medium: 0, low: 0 },
+    verticalDetection: null
+  });
+
+  const [selectedMetric, setSelectedMetric] = useState('confidence');
+
+  // *** CORRECTION: Calcul des métriques avec throttling pour éviter les boucles infinies ***
+  useEffect(() => {
+    if (state.trajectory.length > 1) {
+      // Throttling: recalculer seulement si assez de temps s'est écoulé
+      const now = Date.now();
+      if (!analyticsData.lastCalculation || now - analyticsData.lastCalculation > 1000) {
+        calculateAnalytics();
+      }
+    }
+  }, [state.trajectory.length, state.stepCount]); // Dépendances plus spécifiques
+
+  const calculateAnalytics = () => {
+    const trajectory = state.trajectory;
+    
+    // Calcul de la distance totale
+    let totalDistance = 0;
+    const speeds = [];
+    const confidences = [];
+    
+    for (let i = 1; i < trajectory.length; i++) {
+      const prev = trajectory[i - 1];
+      const curr = trajectory[i];
+      
+      // Distance euclidienne
+      const distance = Math.sqrt(
+        Math.pow(curr.x - prev.x, 2) + Math.pow(curr.y - prev.y, 2)
+      );
+      totalDistance += distance;
+      
+      // Vitesse instantanée
+      const timeDiff = (curr.timestamp - prev.timestamp) / 1000; // en secondes
+      if (timeDiff > 0) {
+        const speed = distance / timeDiff;
+        speeds.push(speed);
+      }
+      
+      // Niveau de confiance
+      if (curr.confidence !== undefined) {
+        confidences.push(curr.confidence);
+      }
+    }
+
+    // Statistiques de vitesse
+    const averageSpeed = speeds.length > 0 
+      ? speeds.reduce((a, b) => a + b, 0) / speeds.length 
+      : 0;
+    const maxSpeed = speeds.length > 0 ? Math.max(...speeds) : 0;
+    
+    // Statistiques de confiance
+    const averageAccuracy = confidences.length > 0
+      ? confidences.reduce((a, b) => a + b, 0) / confidences.length
+      : 0;
+
+    // Distribution de précision
+    const accuracyDistribution = {
+      high: confidences.filter(c => c > 0.8).length,
+      medium: confidences.filter(c => c > 0.5 && c <= 0.8).length,
+      low: confidences.filter(c => c <= 0.5).length
+    };
+
+    // Durée de session
+    const sessionDuration = trajectory.length > 0 
+      ? (trajectory[trajectory.length - 1].timestamp - trajectory[0].timestamp) / 1000 
+      : 0;
+
+    // *** NOUVEAU: Métriques de détection verticale ***
+    const verticalMetrics = state.pdrMetrics?.verticalDetection || null;
+
+    setAnalyticsData({
+      totalDistance,
+      averageSpeed,
+      maxSpeed,
+      averageAccuracy,
+      sessionDuration,
+      confidenceHistory: confidences.slice(-50), // 50 derniers points
+      speedHistory: speeds.slice(-50),
+      accuracyDistribution,
+      verticalDetection: verticalMetrics, // Ajout des métriques verticales
+      lastCalculation: Date.now() // *** NOUVEAU: Timestamp pour throttling ***
+    });
+  };
+
+  /**
+   * Rendu des métriques principales
+   */
+  const renderMainMetrics = () => {
+    const metrics = [
+      {
+        title: 'Distance parcourue',
+        value: `${analyticsData.totalDistance.toFixed(1)} m`,
+        icon: 'walk',
+        color: '#00ff88'
+      },
+      {
+        title: 'Vitesse moyenne',
+        value: `${analyticsData.averageSpeed.toFixed(2)} m/s`,
+        icon: 'speedometer',
+        color: '#4ecdc4'
+      },
+      {
+        title: 'Précision moyenne',
+        value: `${(analyticsData.averageAccuracy * 100).toFixed(0)}%`,
+        icon: 'checkmark-circle',
+        color: '#45b7d1'
+      },
+      {
+        title: 'Durée de session',
+        value: formatDuration(analyticsData.sessionDuration),
+        icon: 'time',
+        color: '#ffa726'
+      },
+      // *** NOUVEAU: Métriques de crawling ***
+      {
+        title: 'Distance crawling',
+        value: `${(state.crawlDistance || 0).toFixed(1)} m`,
+        icon: 'git-merge',
+        color: '#ff6b6b'
+      },
+      {
+        title: 'Nombre de pas',
+        value: `${state.stepCount || 0}`,
+        icon: 'footsteps',
+        color: '#4ecdc4'
+      }
+    ];
+
+    return (
+      <View style={styles.metricsContainer}>
+        <Text style={styles.sectionTitle}>Métriques de Performance</Text>
+        <View style={styles.metricsGrid}>
+          {metrics.map((metric, index) => (
+            <View key={index} style={styles.metricCard}>
+              <Ionicons name={metric.icon} size={24} color={metric.color} />
+              <Text style={styles.metricValue}>{metric.value}</Text>
+              <Text style={styles.metricTitle}>{metric.title}</Text>
+            </View>
+          ))}
+        </View>
+      </View>
+    );
+  };
+
+  /**
+   * Graphique de confiance au fil du temps
+   */
+  const renderConfidenceChart = () => {
+    const data = analyticsData.confidenceHistory;
+    if (!data || data.length < 2) {
+      return (
+        <View style={styles.chartContainer}>
+          <Text style={styles.chartTitle}>Évolution de la confiance</Text>
+          <View style={styles.noDataContainer}>
+            <Text style={styles.noDataText}>Pas assez de données</Text>
+          </View>
+        </View>
+      );
+    }
+
+    const chartWidth = screenWidth - 40;
+    const chartHeight = 120;
+    const padding = 20;
+
+    const pathData = data.map((value, index) => {
+      const x = padding + (index / (data.length - 1)) * (chartWidth - 2 * padding);
+      const y = padding + (1 - value) * (chartHeight - 2 * padding);
+      return `${index === 0 ? 'M' : 'L'} ${x} ${y}`;
+    }).join(' ');
+
+    return (
+      <View style={styles.chartContainer}>
+        <Text style={styles.chartTitle}>Évolution de la confiance</Text>
+        <Svg width={chartWidth} height={chartHeight} style={styles.chart}>
+          {/* Zones de qualité */}
+          <Rect
+            x={padding}
+            y={padding}
+            width={chartWidth - 2 * padding}
+            height={(chartHeight - 2 * padding) * 0.2}
+            fill="rgba(0, 255, 136, 0.1)"
+          />
+          <Rect
+            x={padding}
+            y={padding + (chartHeight - 2 * padding) * 0.2}
+            width={chartWidth - 2 * padding}
+            height={(chartHeight - 2 * padding) * 0.3}
+            fill="rgba(255, 170, 0, 0.1)"
+          />
+          <Rect
+            x={padding}
+            y={padding + (chartHeight - 2 * padding) * 0.5}
+            width={chartWidth - 2 * padding}
+            height={(chartHeight - 2 * padding) * 0.5}
+            fill="rgba(255, 68, 68, 0.1)"
+          />
+          
+          {/* Ligne de données */}
+          <Path
+            d={pathData}
+            stroke="#00ff88"
+            strokeWidth="3"
+            fill="none"
+          />
+          
+          {/* Points de données */}
+          {data.slice(-10).map((value, index) => {
+            const actualIndex = data.length - 10 + index;
+            const x = padding + (actualIndex / (data.length - 1)) * (chartWidth - 2 * padding);
+            const y = padding + (1 - value) * (chartHeight - 2 * padding);
+            return (
+              <Circle
+                key={index}
+                cx={x}
+                cy={y}
+                r="3"
+                fill="#00ff88"
+              />
+            );
+          })}
+        </Svg>
+        
+        <View style={styles.chartLegend}>
+          <View style={styles.legendRow}>
+            <View style={[styles.legendColor, { backgroundColor: 'rgba(0, 255, 136, 0.3)' }]} />
+            <Text style={styles.legendText}>Haute confiance (80-100%)</Text>
+          </View>
+          <View style={styles.legendRow}>
+            <View style={[styles.legendColor, { backgroundColor: 'rgba(255, 170, 0, 0.3)' }]} />
+            <Text style={styles.legendText}>Confiance moyenne (50-80%)</Text>
+          </View>
+          <View style={styles.legendRow}>
+            <View style={[styles.legendColor, { backgroundColor: 'rgba(255, 68, 68, 0.3)' }]} />
+            <Text style={styles.legendText}>Faible confiance (0-50%)</Text>
+          </View>
+        </View>
+      </View>
+    );
+  };
+
+  /**
+   * Distribution de la précision
+   */
+  const renderAccuracyDistribution = () => {
+    const { high, medium, low } = analyticsData.accuracyDistribution;
+    const total = high + medium + low;
+    
+    if (total === 0) {
+      return (
+        <View style={styles.distributionContainer}>
+          <Text style={styles.sectionTitle}>Distribution de la précision</Text>
+          <View style={styles.noDataContainer}>
+            <Text style={styles.noDataText}>Aucune donnée disponible</Text>
+          </View>
+        </View>
+      );
+    }
+
+    const highPercent = (high / total) * 100;
+    const mediumPercent = (medium / total) * 100;
+    const lowPercent = (low / total) * 100;
+
+    return (
+      <View style={styles.distributionContainer}>
+        <Text style={styles.sectionTitle}>Distribution de la précision</Text>
+        
+        <View style={styles.distributionBar}>
+          <View style={[styles.distributionSegment, { 
+            width: `${highPercent}%`, 
+            backgroundColor: '#00ff88' 
+          }]} />
+          <View style={[styles.distributionSegment, { 
+            width: `${mediumPercent}%`, 
+            backgroundColor: '#ffaa00' 
+          }]} />
+          <View style={[styles.distributionSegment, { 
+            width: `${lowPercent}%`, 
+            backgroundColor: '#ff4444' 
+          }]} />
+        </View>
+        
+        <View style={styles.distributionLegend}>
+          <View style={styles.legendRow}>
+            <View style={[styles.legendColor, { backgroundColor: '#00ff88' }]} />
+            <Text style={styles.legendText}>Haute ({highPercent.toFixed(1)}%)</Text>
+          </View>
+          <View style={styles.legendRow}>
+            <View style={[styles.legendColor, { backgroundColor: '#ffaa00' }]} />
+            <Text style={styles.legendText}>Moyenne ({mediumPercent.toFixed(1)}%)</Text>
+          </View>
+          <View style={styles.legendRow}>
+            <View style={[styles.legendColor, { backgroundColor: '#ff4444' }]} />
+            <Text style={styles.legendText}>Faible ({lowPercent.toFixed(1)}%)</Text>
+          </View>
+        </View>
+      </View>
+    );
+  };
+
+  /**
+   * *** NOUVEAU: Métriques de détection verticale ***
+   */
+  const renderVerticalDetectionMetrics = () => {
+    const verticalData = analyticsData.verticalDetection;
+    
+    if (!verticalData) {
+      return (
+        <View style={styles.verticalContainer}>
+          <Text style={styles.sectionTitle}>🔄 Détection Verticale</Text>
+          <View style={styles.noDataContainer}>
+            <Text style={styles.noDataText}>Détection verticale non disponible</Text>
+          </View>
+        </View>
+      );
+    }
+
+    const getMethodColor = (method) => {
+      switch (method) {
+        case 'vertical_projection': return '#00ff88';
+        case 'magnitude_fallback': return '#ffaa00';
+        case 'magnitude_default': return '#ff8800';
+        case 'magnitude_only': return '#ff4444';
+        default: return '#888888';
+      }
+    };
+
+    const getMethodLabel = (method) => {
+      switch (method) {
+        case 'vertical_projection': return 'Projection Verticale';
+        case 'magnitude_fallback': return 'Magnitude (Fallback)';
+        case 'magnitude_default': return 'Magnitude (Défaut)';
+        case 'magnitude_only': return 'Magnitude Seule';
+        default: return 'Inconnu';
+      }
+    };
+
+    return (
+      <View style={styles.verticalContainer}>
+        <Text style={styles.sectionTitle}>🔄 Détection Verticale</Text>
+        
+        {/* État actuel */}
+        <View style={styles.verticalStatusRow}>
+          <Text style={styles.verticalLabel}>Méthode:</Text>
+          <View style={[styles.methodBadge, { backgroundColor: getMethodColor(verticalData.method) }]}>
+            <Text style={styles.methodBadgeText}>
+              {getMethodLabel(verticalData.method)}
+            </Text>
+          </View>
+        </View>
+
+        {/* Confiance d'orientation */}
+        <View style={styles.verticalStatusRow}>
+          <Text style={styles.verticalLabel}>Confiance Orientation:</Text>
+          <Text style={[styles.verticalValue, { 
+            color: verticalData.orientationConfidence > 0.5 ? '#00ff88' : '#ffaa00' 
+          }]}>
+            {(verticalData.orientationConfidence * 100).toFixed(0)}%
+          </Text>
+        </View>
+
+        {/* Dernier pic vertical */}
+        {verticalData.lastVerticalPeak > 0 && (
+          <View style={styles.verticalStatusRow}>
+            <Text style={styles.verticalLabel}>Dernier Pic Vertical:</Text>
+            <Text style={styles.verticalValue}>
+              {verticalData.lastVerticalPeak.toFixed(3)}g
+            </Text>
+          </View>
+        )}
+
+        {/* État fallback */}
+        {verticalData.fallbackActive && (
+          <View style={styles.verticalStatusRow}>
+            <Text style={styles.verticalLabel}>⚠️ Fallback Actif</Text>
+            <Text style={styles.verticalValue}>
+              Orientation instable
+            </Text>
+          </View>
+        )}
+      </View>
+    );
+  };
+
+  /**
+   * Informations système avancées
+   */
+  const renderSystemInfo = () => {
+    return (
+      <View style={styles.systemContainer}>
+        <Text style={styles.sectionTitle}>Informations Système</Text>
+        
+        <View style={styles.infoGrid}>
+          <View style={styles.infoCard}>
+            <Text style={styles.infoLabel}>Points de trajectoire</Text>
+            <Text style={styles.infoValue}>{state.trajectory.length}</Text>
+          </View>
+          
+          <View style={styles.infoCard}>
+            <Text style={styles.infoLabel}>Landmarks détectés</Text>
+            <Text style={styles.infoValue}>{state.landmarks.length}</Text>
+          </View>
+          
+          <View style={styles.infoCard}>
+            <Text style={styles.infoLabel}>Fréquence de mise à jour</Text>
+            <Text style={styles.infoValue}>{state.settings.updateRate} Hz</Text>
+          </View>
+          
+          <View style={styles.infoCard}>
+            <Text style={styles.infoLabel}>Position actuelle</Text>
+            <Text style={styles.infoValue}>
+              ({state.pose.x.toFixed(1)}, {state.pose.y.toFixed(1)})
+            </Text>
+          </View>
+          
+          <View style={styles.infoCard}>
+            <Text style={styles.infoLabel}>Vitesse max</Text>
+            <Text style={styles.infoValue}>
+              {analyticsData.maxSpeed.toFixed(2)} m/s
+            </Text>
+          </View>
+          
+          <View style={styles.infoCard}>
+            <Text style={styles.infoLabel}>Algo utilisé</Text>
+            <Text style={styles.infoValue}>EKF + IMU</Text>
+          </View>
+        </View>
+      </View>
+    );
+  };
+
+  /**
+   * Exportation des données
+   */
+  const exportData = () => {
+    const exportData = {
+      timestamp: new Date().toISOString(),
+      trajectory: state.trajectory,
+      analytics: analyticsData,
+      settings: state.settings,
+      pose: state.pose
+    };
+
+    // TODO: Implémenter l'exportation réelle
+    console.log('Données exportées:', exportData);
+    alert('Fonctionnalité d\'exportation à implémenter');
+  };
+
+  /**
+   * Formatage de la durée
+   */
+  const formatDuration = (seconds) => {
+    const hours = Math.floor(seconds / 3600);
+    const minutes = Math.floor((seconds % 3600) / 60);
+    const secs = Math.floor(seconds % 60);
+    
+    if (hours > 0) {
+      return `${hours}h ${minutes}m ${secs}s`;
+    } else if (minutes > 0) {
+      return `${minutes}m ${secs}s`;
+    } else {
+      return `${secs}s`;
+    }
+  };
+
+  /**
+   * *** NOUVEAU: Rendu des métriques physiologiques ***
+   */
+  const renderPhysiologicalMetrics = () => {
+    const pdrState = state.pdr;
+    if (!pdrState?.physiologicalMetrics) {
+      return null;
+    }
+
+    const metrics = pdrState.physiologicalMetrics;
+    
+    const getFrequencyColor = () => {
+      const ratio = metrics.currentStepFrequency / metrics.maxAllowedFrequency;
+      if (ratio > 0.8) return '#ff4444'; // Rouge si proche du max
+      if (ratio > 0.6) return '#ffaa00'; // Orange si élevé
+      return '#00ff88'; // Vert si normal
+    };
+
+    const getGyroColor = () => {
+      if (!metrics.gyroConfirmationEnabled) return '#888888';
+      if (metrics.lastGyroActivity > 0.3) return '#00ff88';
+      if (metrics.lastGyroActivity > 0.1) return '#ffaa00';
+      return '#ff4444';
+    };
+
+    return (
+      <View style={styles.section}>
+        <Text style={styles.sectionTitle}>🧬 Garde-fous Physiologiques</Text>
+        
+        <View style={styles.metricsGrid}>
+          {/* Fréquence de pas */}
+          <View style={styles.metricCard}>
+            <Ionicons name="pulse" size={24} color={getFrequencyColor()} />
+            <Text style={styles.metricTitle}>Fréquence Pas</Text>
+            <Text style={[styles.metricValue, { color: getFrequencyColor() }]}>
+              {metrics.currentStepFrequency.toFixed(1)} Hz
+            </Text>
+            <Text style={styles.metricSubtitle}>
+              Max: {metrics.maxAllowedFrequency} Hz
+            </Text>
+          </View>
+
+          {/* Historique des pas */}
+          <View style={styles.metricCard}>
+            <Ionicons name="time" size={24} color="#4ecdc4" />
+            <Text style={styles.metricTitle}>Historique</Text>
+            <Text style={[styles.metricValue, { color: '#4ecdc4' }]}>
+              {metrics.stepHistoryLength}
+            </Text>
+            <Text style={styles.metricSubtitle}>pas récents</Text>
+          </View>
+
+          {/* Confirmation gyroscopique */}
+          <View style={styles.metricCard}>
+            <Ionicons 
+              name={metrics.gyroConfirmationEnabled ? "checkmark-circle" : "close-circle"} 
+              size={24} 
+              color={getGyroColor()} 
+            />
+            <Text style={styles.metricTitle}>Gyro Confirm</Text>
+            <Text style={[styles.metricValue, { color: getGyroColor() }]}>
+              {metrics.gyroConfirmationEnabled ? 
+                metrics.lastGyroActivity.toFixed(2) : 'OFF'
+              }
+            </Text>
+            <Text style={styles.metricSubtitle}>
+              {metrics.gyroConfirmationEnabled ? 'rad/s' : 'désactivé'}
+            </Text>
+          </View>
+        </View>
+
+        {/* Indicateurs d'état */}
+        <View style={styles.statusIndicators}>
+          <View style={[
+            styles.statusIndicator,
+            { backgroundColor: metrics.currentStepFrequency / metrics.maxAllowedFrequency > 0.8 ? 
+              'rgba(255, 68, 68, 0.2)' : 'rgba(0, 255, 136, 0.2)' }
+          ]}>
+            <Text style={[
+              styles.statusText,
+              { color: metrics.currentStepFrequency / metrics.maxAllowedFrequency > 0.8 ? 
+                '#ff4444' : '#00ff88' }
+            ]}>
+              {metrics.currentStepFrequency / metrics.maxAllowedFrequency > 0.8 ? 
+                '⚠️ Fréquence élevée' : '✅ Fréquence normale'}
+            </Text>
+          </View>
+
+          {metrics.gyroConfirmationEnabled && (
+            <View style={[
+              styles.statusIndicator,
+              { backgroundColor: metrics.lastGyroActivity > 0.1 ? 
+                'rgba(0, 255, 136, 0.2)' : 'rgba(255, 170, 0, 0.2)' }
+            ]}>
+              <Text style={[
+                styles.statusText,
+                { color: metrics.lastGyroActivity > 0.1 ? '#00ff88' : '#ffaa00' }
+              ]}>
+                {metrics.lastGyroActivity > 0.1 ? 
+                  '✅ Gyro actif' : '⚠️ Gyro faible'}
+              </Text>
+            </View>
+          )}
+        </View>
+      </View>
+    );
+  };
+
+  return (
+    <SafeAreaView style={styles.container}>
+      <ScrollView showsVerticalScrollIndicator={false}>
+        {/* Métriques principales */}
+        {renderMainMetrics()}
+        
+        {/* Graphique de confiance */}
+        {renderConfidenceChart()}
+        
+        {/* Distribution de précision */}
+        {renderAccuracyDistribution()}
+        
+        {/* Métriques de détection verticale */}
+        {renderVerticalDetectionMetrics()}
+        
+        {/* Informations système */}
+        {renderSystemInfo()}
+        
+        {/* Métriques physiologiques */}
+        {renderPhysiologicalMetrics()}
+        
+        {/* Boutons d'action */}
+        <View style={styles.actionsContainer}>
+          <TouchableOpacity style={styles.exportButton} onPress={exportData}>
+            <Ionicons name="download" size={20} color="#ffffff" />
+            <Text style={styles.buttonText}>Exporter les données</Text>
+          </TouchableOpacity>
+        </View>
+        
+        <View style={styles.spacer} />
+      </ScrollView>
+    </SafeAreaView>
+  );
+}
+
+const styles = StyleSheet.create({
+  container: {
+    flex: 1,
+    backgroundColor: '#1a1a1a',
+  },
+  metricsContainer: {
+    padding: 20,
+  },
+  sectionTitle: {
+    fontSize: 18,
+    fontWeight: 'bold',
+    color: '#ffffff',
+    marginBottom: 15,
+  },
+  metricsGrid: {
+    flexDirection: 'row',
+    flexWrap: 'wrap',
+    justifyContent: 'space-between',
+  },
+  metricCard: {
+    backgroundColor: 'rgba(0, 255, 136, 0.1)',
+    borderRadius: 12,
+    padding: 15,
+    alignItems: 'center',
+    width: '31%',
+    marginBottom: 15,
+    borderWidth: 1,
+    borderColor: 'rgba(0, 255, 136, 0.3)',
+  },
+  metricValue: {
+    color: '#ffffff',
+    fontSize: 20,
+    fontWeight: 'bold',
+    marginTop: 8,
+  },
+  metricTitle: {
+    color: '#cccccc',
+    fontSize: 12,
+    marginTop: 4,
+    textAlign: 'center',
+  },
+  chartContainer: {
+    marginHorizontal: 20,
+    marginBottom: 25,
+    backgroundColor: 'rgba(0, 0, 0, 0.5)',
+    borderRadius: 12,
+    padding: 15,
+    borderWidth: 1,
+    borderColor: '#333333',
+  },
+  chartTitle: {
+    color: '#ffffff',
+    fontSize: 16,
+    fontWeight: 'bold',
+    marginBottom: 15,
+  },
+  chart: {
+    backgroundColor: 'rgba(0, 0, 0, 0.3)',
+    borderRadius: 8,
+  },
+  chartLegend: {
+    marginTop: 10,
+  },
+  legendRow: {
+    flexDirection: 'row',
+    alignItems: 'center',
+    marginBottom: 5,
+  },
+  legendColor: {
+    width: 12,
+    height: 12,
+    borderRadius: 2,
+    marginRight: 8,
+  },
+  legendText: {
+    color: '#cccccc',
+    fontSize: 12,
+  },
+  distributionContainer: {
+    marginHorizontal: 20,
+    marginBottom: 25,
+  },
+  distributionBar: {
+    flexDirection: 'row',
+    height: 20,
+    borderRadius: 10,
+    overflow: 'hidden',
+    marginBottom: 15,
+  },
+  distributionSegment: {
+    height: '100%',
+  },
+  distributionLegend: {
+    flexDirection: 'row',
+    justifyContent: 'space-around',
+  },
+  statItem: {
+    flexDirection: 'row',
+    alignItems: 'center',
+  },
+  statColor: {
+    width: 10,
+    height: 10,
+    borderRadius: 5,
+    marginRight: 6,
+  },
+  statText: {
+    color: '#ffffff',
+    fontSize: 12,
+  },
+  systemContainer: {
+    paddingHorizontal: 20,
+    marginBottom: 20,
+  },
+  infoGrid: {
+    flexDirection: 'row',
+    flexWrap: 'wrap',
+    justifyContent: 'space-between',
+  },
+  infoCard: {
+    backgroundColor: 'rgba(255, 255, 255, 0.05)',
+    borderRadius: 8,
+    padding: 12,
+    width: '48%',
+    marginBottom: 10,
+  },
+  infoLabel: {
+    color: '#888888',
+    fontSize: 12,
+    marginBottom: 4,
+  },
+  infoValue: {
+    color: '#ffffff',
+    fontSize: 14,
+    fontWeight: '600',
+  },
+  actionsContainer: {
+    paddingHorizontal: 20,
+    marginBottom: 20,
+  },
+  exportButton: {
+    backgroundColor: '#4ecdc4',
+    borderRadius: 8,
+    padding: 15,
+    flexDirection: 'row',
+    alignItems: 'center',
+    justifyContent: 'center',
+  },
+  buttonText: {
+    color: '#ffffff',
+    fontSize: 16,
+    fontWeight: 'bold',
+    marginLeft: 8,
+  },
+  noDataContainer: {
+    height: 80,
+    justifyContent: 'center',
+    alignItems: 'center',
+  },
+  noDataText: {
+    color: '#666666',
+    fontSize: 14,
+  },
+  spacer: {
+    height: 40,
+  },
+  verticalContainer: {
+    marginHorizontal: 20,
+    marginBottom: 25,
+  },
+  verticalStatusRow: {
+    flexDirection: 'row',
+    alignItems: 'center',
+    marginBottom: 5,
+  },
+  verticalLabel: {
+    color: '#cccccc',
+    fontSize: 12,
+    marginRight: 8,
+  },
+  verticalValue: {
+    color: '#ffffff',
+    fontSize: 14,
+    fontWeight: '600',
+  },
+  methodBadge: {
+    padding: 4,
+    borderRadius: 4,
+  },
+  methodBadgeText: {
+    color: '#ffffff',
+    fontSize: 12,
+    fontWeight: 'bold',
+  },
+  section: {
+    padding: 20,
+  },
+  metricSubtitle: {
+    color: '#888888',
+    fontSize: 12,
+  },
+  statusIndicators: {
+    flexDirection: 'row',
+    justifyContent: 'space-around',
+    marginTop: 10,
+  },
+  statusIndicator: {
+    padding: 8,
+    borderRadius: 8,
+  },
+  statusText: {
+    color: '#ffffff',
+    fontSize: 14,
+    fontWeight: 'bold',
+  },
 }); 