import React, { useEffect, useRef, useState, useCallback } from 'react';
import {
  View,
  StyleSheet,
  Dimensions,
  TouchableOpacity,
  Text,
  Alert,
  PanResponder,
  Modal,
  ActivityIndicator,
} from 'react-native';
import { SafeAreaView } from 'react-native-safe-area-context';
import Svg, { Path, Circle, Line, Text as SvgText, G, Defs, Pattern } from 'react-native-svg';
import { Ionicons } from '@expo/vector-icons';
import * as Battery from 'expo-battery';

import { useLocalization } from '../context/LocalizationContext';
import { LocalizationSDK } from '../algorithms/LocalizationSDK';
import { ScaleConverter } from '../utils/ScaleConverter';

const { width: screenWidth, height: screenHeight } = Dimensions.get('window');

// Dimensions de la carte totale
const MAP_TOTAL_WIDTH = 14629;
const MAP_TOTAL_HEIGHT = 13764;

// Zoom limites
const MIN_ZOOM = 1;
const MAX_ZOOM = 15;

export default function MapScreen() {
  const { state, actions } = useLocalization();
  const [localizationSDK] = useState(() => new LocalizationSDK({
    userHeight: 1.7,
    adaptiveSampling: true,
    energyOptimization: true,
    positionUpdateRate: 1.0
  }));
  
  // Convertisseur d'échelle avec l'échelle de référence
  const [scaleConverter] = useState(() => new ScaleConverter({
    referenceMaters: 100,     // 100 mètres
    referencePixels: 372,     // = 372 pixels
    screenWidth: screenWidth,
    screenHeight: screenHeight - 200
  }));
  
  // État de la carte
  const [isMapLoaded, setIsMapLoaded] = useState(false);
  const [viewOffset, setViewOffset] = useState({ x: 0, y: 0 });
  const [zoom, setZoom] = useState(1);
  const [batteryLevel, setBatteryLevel] = useState(1);
  const [batteryState, setBatteryState] = useState('unknown');
  
  // *** NOUVEAU: État pour contrôle de mode ***
  const [detectionMode, setDetectionMode] = useState('auto'); // 'auto' ou 'manual'
  const [manualMode, setManualMode] = useState('stationary'); // Mode manuel sélectionné
  const [modeControlVisible, setModeControlVisible] = useState(false); // Visibilité panneau contrôle
  
  // État de la calibration
  const [calibrationModal, setCalibrationModal] = useState({
    visible: false,
    progress: 0,
    message: '',
    step: ''
  });
  
  // Référence pour les gestes de pan
  const panRef = useRef();

  // Dimensions de l'affichage SVG
  const svgWidth = screenWidth;
  const svgHeight = screenHeight - 200; // Espace pour les contrôles et métriques

  useEffect(() => {
    initializeSystem();
    initializeBattery();
    
    // *** CORRECTION: Suppression de la mise à jour périodique qui cause la boucle infinie ***
    // Les métriques sont maintenant mises à jour via les callbacks du SDK
    
    return () => {
      if (localizationSDK) {
        localizationSDK.stopTracking();
      }
    };
  }, []);

<<<<<<< HEAD
  // Configuration des callbacks du SDK avec useCallback pour éviter les boucles infinies
  const onPositionUpdate = useCallback((x, y, theta, mode) => {
    const pose = { x, y, theta, confidence: localizationSDK.currentState?.confidence || 0 };
    actions.updatePose(pose);
    actions.addTrajectoryPoint({
      x, y, timestamp: Date.now(),
      confidence: pose.confidence
    });
    
    // Mise à jour des métriques PDR
    const currentState = localizationSDK.currentState;
    if (currentState) {
      actions.updatePDRMetrics({
        currentMode: mode || 'stationary',
        stepCount: currentState.stepCount || 0,
        distance: currentState.distance || 0,
        sampleRate: currentState.sampleRate || 25,
        energyLevel: currentState.energyLevel || 1.0,
        isZUPT: currentState.isZUPT || false
      });
    }
  }, [actions, localizationSDK]);

  const onModeChanged = useCallback((mode, features) => {
    console.log(`Mode changé: ${mode}`, features);
    actions.updatePDRMetrics({ currentMode: mode });
  }, [actions]);

  const onEnergyStatusChanged = useCallback((energyStatus) => {
    console.log('État énergétique:', energyStatus);
    actions.updatePDRMetrics({ energyLevel: energyStatus.energyLevel || 1.0 });
  }, [actions]);

  const onCalibrationProgress = useCallback((progress) => {
    console.log('Progression calibration:', progress);
    
    // Afficher le modal de calibration
    setCalibrationModal({
      visible: progress.isCalibrating || !progress.isComplete,
      progress: progress.progress || 0,
      message: progress.message || 'Calibration en cours...',
      step: progress.step || 'unknown'
    });
    
    // Cacher le modal quand calibration terminée
    if (progress.isComplete) {
      setTimeout(() => {
        setCalibrationModal(prev => ({ ...prev, visible: false }));
      }, 1500); // Afficher "Terminé" pendant 1.5s
    }
  }, []);

  const onDataUpdate = useCallback((sensorData) => {
    // Mise à jour du contexte avec les données capteurs en temps réel
    // Gestion des données enrichies d'AdvancedSensorManager
    const accelerometer = sensorData.accelerometer || { x: 0, y: 0, z: 0 };
    const gyroscope = sensorData.gyroscope || { x: 0, y: 0, z: 0 };
    const magnetometer = sensorData.magnetometer || { x: 0, y: 0, z: 0 };
    
    // Ajout de la magnitude pour l'accéléromètre si pas déjà présente
    if (accelerometer && !accelerometer.magnitude) {
      accelerometer.magnitude = Math.sqrt(
        accelerometer.x ** 2 + accelerometer.y ** 2 + accelerometer.z ** 2
      );
    }
    
    actions.updateSensors({
      accelerometer,
      gyroscope,
      magnetometer,
      metadata: sensorData.metadata || {},
      timestamp: Date.now()
    });
  }, [actions]);

  useEffect(() => {
    if (!localizationSDK) return;
    
    localizationSDK.setCallbacks({
      onPositionUpdate,
      onModeChanged,
      onEnergyStatusChanged,
      onCalibrationProgress,
      onDataUpdate
=======
  // *** NOUVEAU: Mise à jour de la batterie séparée pour éviter les boucles infinies ***
  useEffect(() => {
    const batteryInterval = setInterval(async () => {
      try {
        const newLevel = await Battery.getBatteryLevelAsync();
        const newState = await Battery.getBatteryStateAsync();
        setBatteryLevel(newLevel);
        setBatteryState(newState);
      } catch (error) {
        console.warn('Erreur mise à jour batterie:', error);
      }
    }, 30000); // Mise à jour toutes les 30 secondes
    
    return () => clearInterval(batteryInterval);
  }, []);

  // Configuration des callbacks du SDK
  useEffect(() => {
    // *** CORRECTION: Throttling des mises à jour pour éviter les boucles infinies ***
    let lastUpdateTime = 0;
    const UPDATE_THROTTLE = 100; // Limiter à 10Hz maximum
    
    localizationSDK.setCallbacks({
      onPositionUpdate: (x, y, theta, mode) => {
        const now = Date.now();
        if (now - lastUpdateTime < UPDATE_THROTTLE) {
          return; // Ignorer si trop fréquent
        }
        lastUpdateTime = now;
        
        const pose = { x, y, theta, confidence: localizationSDK.currentState?.confidence || 0 };
        actions.updatePose(pose);
        actions.addTrajectoryPoint({
          x, y, timestamp: now,
          confidence: pose.confidence
        });
        
        // Mise à jour des métriques PDR avec détection verticale (throttled)
        const currentState = localizationSDK.currentState;
        if (currentState) {
          const verticalMetrics = localizationSDK.pdr?.getVerticalDetectionMetrics();
          
          actions.updatePDRMetrics({
            currentMode: mode || 'stationary',
            stepCount: currentState.stepCount || 0,
            distance: currentState.distance || 0,
            sampleRate: currentState.sampleRate || 25,
            energyLevel: currentState.energyLevel || 1.0,
            isZUPT: currentState.isZUPT || false,
            verticalDetection: currentState.verticalDetection || null,
            verticalMetrics: verticalMetrics
          });
        }
      },
      onModeChanged: (mode, features) => {
        console.log(`Mode changé: ${mode}`, features);
        actions.updatePDRMetrics({ currentMode: mode });
      },
      onEnergyStatusChanged: (energyStatus) => {
        console.log('État énergétique:', energyStatus);
        actions.updatePDRMetrics({ energyLevel: energyStatus.energyLevel || 1.0 });
      },
      onCalibrationProgress: (progress) => {
        console.log('Progression calibration:', progress);
        
        // Afficher le modal de calibration
        setCalibrationModal({
          visible: progress.isCalibrating || !progress.isComplete,
          progress: progress.progress || 0,
          message: progress.message || 'Calibration en cours...',
          step: progress.step || 'unknown'
        });
        
        // Cacher le modal quand calibration terminée
        if (progress.isComplete) {
          setTimeout(() => {
            setCalibrationModal(prev => ({ ...prev, visible: false }));
          }, 1500); // Afficher "Terminé" pendant 1.5s
        }
      },
      onDataUpdate: (sensorData) => {
        // Mise à jour du contexte avec les données capteurs en temps réel
        // Gestion des données enrichies d'AdvancedSensorManager
        const accelerometer = sensorData.accelerometer || { x: 0, y: 0, z: 0 };
        const gyroscope = sensorData.gyroscope || { x: 0, y: 0, z: 0 };
        const magnetometer = sensorData.magnetometer || { x: 0, y: 0, z: 0 };
        
        // Ajout de la magnitude pour l'accéléromètre si pas déjà présente
        if (accelerometer && !accelerometer.magnitude) {
          accelerometer.magnitude = Math.sqrt(
            accelerometer.x ** 2 + accelerometer.y ** 2 + accelerometer.z ** 2
          );
        }
        
        actions.updateSensors({
          accelerometer,
          gyroscope,
          magnetometer,
          metadata: sensorData.metadata || {}
        });
      }
>>>>>>> f60d652c
    });
  }, [localizationSDK, onPositionUpdate, onModeChanged, onEnergyStatusChanged, onCalibrationProgress, onDataUpdate]);

  /**
   * Initialisation de la batterie
   */
  const initializeBattery = async () => {
    try {
      const level = await Battery.getBatteryLevelAsync();
      setBatteryLevel(level);
      
      const state = await Battery.getBatteryStateAsync();
      setBatteryState(state);
      
    } catch (error) {
      console.warn('Impossible d\'obtenir les informations de batterie:', error);
    }
  };

  /**
   * Initialisation du système
   */
  const initializeSystem = async () => {
    try {
      // Position initiale par défaut à (0, 0)
      const initialPose = { x: 0, y: 0, theta: 0 };

      // Initialisation du SDK sans carte préchargée
      await localizationSDK.initialize(null);
      localizationSDK.resetPosition(0, 0, 0, 0);
      actions.resetPose(initialPose);
      
      setIsMapLoaded(true);
      
    } catch (error) {
      console.error('Erreur initialisation:', error);
      Alert.alert('Erreur', 'Impossible d\'initialiser le système de localisation');
    }
  };

  /**
   * Démarrage/arrêt du tracking
   */
  const toggleTracking = async () => {
    if (state.isTracking) {
      actions.setTracking(false);
      localizationSDK.stopTracking();
    } else {
      actions.setTracking(true);
      await localizationSDK.startTracking();
    }
  };

  /**
   * Réinitialisation de la position à (0,0)
   */
  const resetPosition = () => {
    Alert.alert(
      'Réinitialiser la position',
      'Êtes-vous sûr de vouloir réinitialiser votre position à (0,0) ?',
      [
        { text: 'Annuler', style: 'cancel' },
        {
          text: 'Réinitialiser',
          onPress: () => {
            const initialPose = { x: 0, y: 0, theta: 0 };
            actions.resetPose(initialPose);
            localizationSDK.resetPosition(0, 0, 0, 0);
            setViewOffset({ x: 0, y: 0 });
          }
        }
      ]
    );
  };

  /**
   * *** NOUVEAU: Basculement mode détection automatique/manuel ***
   */
  const toggleDetectionMode = () => {
    const newMode = detectionMode === 'auto' ? 'manual' : 'auto';
    setDetectionMode(newMode);
    
    if (newMode === 'manual') {
      // Passer en mode manuel - forcer le mode sélectionné
      localizationSDK.setManualMode(manualMode);
      setModeControlVisible(true);
    } else {
      // Passer en mode automatique - réactiver la détection
      localizationSDK.setAutoMode();
      setModeControlVisible(false);
    }
    
    console.log(`[MODE CONTROL] Basculement vers mode ${newMode}`);
  };

  /**
   * *** NOUVEAU: Changement de mode manuel ***
   */
  const changeManualMode = (newMode) => {
    setManualMode(newMode);
    
    if (detectionMode === 'manual') {
      // Appliquer immédiatement si en mode manuel
      localizationSDK.setManualMode(newMode);
    }
    
    console.log(`[MODE CONTROL] Mode manuel changé vers: ${newMode}`);
  };

  /**
   * *** NOUVEAU: Basculement visibilité panneau contrôle ***
   */
  const toggleModeControlPanel = () => {
    setModeControlVisible(!modeControlVisible);
  };

  /**
   * Conversion des coordonnées monde vers l'écran SVG
   */
  const worldToSVG = (worldPos) => {
    return scaleConverter.worldToScreen(worldPos.x, worldPos.y);
  };

  /**
   * Gestionnaire de zoom
   */
  const handleZoomIn = () => {
    const newZoom = Math.min(zoom + 1, MAX_ZOOM);
    setZoom(newZoom);
    scaleConverter.setZoom(newZoom);
  };

  const handleZoomOut = () => {
    const newZoom = Math.max(zoom - 1, MIN_ZOOM);
    setZoom(newZoom);
    scaleConverter.setZoom(newZoom);
  };

  /**
   * Gestionnaire de panoramique
   */
  const panResponder = PanResponder.create({
    onMoveShouldSetPanResponder: () => true,
    onPanResponderMove: (evt, gestureState) => {
      const newOffset = {
        x: viewOffset.x + gestureState.dx,
        y: viewOffset.y + gestureState.dy
      };
      setViewOffset(newOffset);
      scaleConverter.setViewOffset(newOffset);
    },
    onPanResponderRelease: () => {
      // Optionnel: ajouter une logique de snap ou de limites
    },
  });

  /**
   * Rendu de la grille noire
   */
  const renderGrid = () => {
    const gridSize = scaleConverter.getGridSize(); // Taille adaptative selon le zoom
    const lines = [];
    
    // Calculer les limites visibles en utilisant le convertisseur
    const visibleBounds = scaleConverter.getVisibleBounds();
    const minX = Math.floor(visibleBounds.minX / gridSize) * gridSize;
    const maxX = Math.ceil(visibleBounds.maxX / gridSize) * gridSize;
    const minY = Math.floor(visibleBounds.minY / gridSize) * gridSize;
    const maxY = Math.ceil(visibleBounds.maxY / gridSize) * gridSize;
    
    // Lignes verticales
    for (let x = minX; x <= maxX; x += gridSize) {
      const svgStart = worldToSVG({ x, y: minY });
      const svgEnd = worldToSVG({ x, y: maxY });
      lines.push(
        <Line
          key={`v-${x}`}
          x1={svgStart.x}
          y1={svgStart.y}
          x2={svgEnd.x}
          y2={svgEnd.y}
          stroke="#333333"
          strokeWidth="1"
          opacity="0.3"
        />
      );
    }
    
    // Lignes horizontales
    for (let y = minY; y <= maxY; y += gridSize) {
      const svgStart = worldToSVG({ x: minX, y });
      const svgEnd = worldToSVG({ x: maxX, y });
      lines.push(
        <Line
          key={`h-${y}`}
          x1={svgStart.x}
          y1={svgStart.y}
          x2={svgEnd.x}
          y2={svgEnd.y}
          stroke="#333333"
          strokeWidth="1"
          opacity="0.3"
        />
      );
    }
    
    return <G>{lines}</G>;
  };

  /**
   * Rendu de la trajectoire en vert fluo
   */
  const renderTrajectory = () => {
    if (!state.trajectory || state.trajectory.length < 2) return null;
    
    const pathData = state.trajectory.map((point, index) => {
      const svgPos = worldToSVG({ x: point.x, y: point.y });
      return `${index === 0 ? 'M' : 'L'} ${svgPos.x} ${svgPos.y}`;
    }).join(' ');
    
    return (
      <Path
        d={pathData}
        stroke="#00ff00"  // Vert fluo
        strokeWidth="3"
        fill="none"
        opacity="0.9"
      />
    );
  };

  /**
   * Rendu de la position actuelle
   */
  const renderCurrentPosition = () => {
    const svgPos = worldToSVG({ x: state.pose.x, y: state.pose.y });
    
    // Indicateur de direction
    const headingLength = 30;
    const headingX = svgPos.x + Math.cos(state.pose.theta) * headingLength;
    const headingY = svgPos.y - Math.sin(state.pose.theta) * headingLength;
    
    return (
      <G>
        {/* Ligne de direction */}
        <Line
          x1={svgPos.x}
          y1={svgPos.y}
          x2={headingX}
          y2={headingY}
          stroke="#00ff00"  // Vert fluo
          strokeWidth="4"
        />
        {/* Position actuelle */}
        <Circle
          cx={svgPos.x}
          cy={svgPos.y}
          r="15"
          fill="#00ff00"  // Vert fluo
          stroke="#ffffff"
          strokeWidth="3"
        />
        {/* Niveau de confiance */}
        <Circle
          cx={svgPos.x}
          cy={svgPos.y}
          r={15 + (1 - state.pose.confidence) * 30}
          fill="none"
          stroke="rgba(0, 255, 0, 0.3)"
          strokeWidth="2"
        />
      </G>
    );
  };

  /**
   * Rendu des métriques en temps réel
   */
  const renderMetrics = () => {
    const getBatteryIcon = () => {
      if (batteryLevel > 0.75) return 'battery-full';
      if (batteryLevel > 0.5) return 'battery-half';
      if (batteryLevel > 0.25) return 'battery-dead';
      return 'battery-dead';
    };

    const getBatteryColor = () => {
      if (batteryLevel > 0.5) return '#00ff88';
      if (batteryLevel > 0.25) return '#ffaa00';
      return '#ff4444';
    };

    // Détection d'alertes
    const getConfidenceColor = () => {
      if (state.pose.confidence > 0.5) return '#00ff88';
      if (state.pose.confidence > 0.2) return '#ffaa00';
      return '#ff4444';
    };

    const shouldShowStepAlert = () => {
      // Alerte si pas de pas détectés après 10 secondes de marche
      return state.isTracking && state.currentMode === 'walking' && 
             (state.stepCount || 0) === 0 && Date.now() - (state.lastModeChange || 0) > 10000;
    };

    const shouldShowConfidenceAlert = () => {
      // Alerte si confiance très faible trop longtemps
      return state.pose.confidence < 0.05 && state.isTracking;
    };

    // *** NOUVEAU: Couleur du mode selon détection auto/manuel ***
    const getModeColor = () => {
      if (detectionMode === 'manual') return '#ffaa00'; // Orange pour manuel
      return '#00ff88'; // Vert pour automatique
    };

    const getModeLabel = () => {
      const baseMode = state.currentMode || 'STATIONNAIRE';
      const prefix = detectionMode === 'manual' ? 'M:' : 'A:';
      return `${prefix}${baseMode.toUpperCase()}`;
    };

    return (
      <View style={styles.metricsPanel}>
        {/* Métriques principales */}
        <View style={styles.metricsRow}>
          <View style={styles.metricItem}>
            <Text style={styles.metricLabel}>Position</Text>
            <Text style={styles.metricValue}>
              ({state.pose.x.toFixed(1)}, {state.pose.y.toFixed(1)})
            </Text>
          </View>
          
          <View style={styles.metricItem}>
            <Text style={styles.metricLabel}>Orientation</Text>
            <Text style={styles.metricValue}>
              {(state.pose.theta * 180 / Math.PI).toFixed(1)}°
            </Text>
          </View>
        </View>

        {/* Métriques PDR avec indicateur mode */}
        <View style={styles.metricsRow}>
          <TouchableOpacity 
            style={styles.metricItem} 
            onPress={toggleModeControlPanel}
          >
            <Text style={styles.metricLabel}>Mode</Text>
            <Text style={[styles.metricValue, { color: getModeColor() }]}>
              {getModeLabel()}
            </Text>
            <Ionicons 
              name={detectionMode === 'manual' ? "hand-left" : "refresh"} 
              size={12} 
              color={getModeColor()} 
            />
          </TouchableOpacity>
          
          <View style={styles.metricItem}>
            <Text style={styles.metricLabel}>Pas</Text>
            <Text style={styles.metricValue}>{state.stepCount || 0}</Text>
            {shouldShowStepAlert() && (
              <Ionicons name="warning" size={12} color="#ff4444" />
            )}
          </View>
        </View>

        {/* Métriques techniques */}
        <View style={styles.metricsRow}>
          <View style={styles.metricItem}>
            <Text style={styles.metricLabel}>Confiance</Text>
            <Text style={[styles.metricValue, { color: getConfidenceColor() }]}>
              {(state.pose.confidence * 100).toFixed(0)}%
            </Text>
            {shouldShowConfidenceAlert() && (
              <Ionicons name="warning" size={12} color="#ff4444" />
            )}
          </View>
          
          <View style={styles.metricItem}>
            <Text style={styles.metricLabel}>Distance</Text>
            <Text style={styles.metricValue}>
              {(state.distance || 0).toFixed(1)} m
            </Text>
          </View>
        </View>

        {/* Batterie */}
        <View style={styles.metricsRow}>
          <View style={styles.metricItem}>
            <Ionicons 
              name={getBatteryIcon()} 
              size={20} 
              color={getBatteryColor()} 
            />
            <Text style={[styles.metricValue, { color: getBatteryColor() }]}>
              {(batteryLevel * 100).toFixed(0)}%
            </Text>
          </View>
          
          <View style={styles.metricItem}>
            <Text style={styles.metricLabel}>Zoom</Text>
            <Text style={styles.metricValue}>x{zoom}</Text>
          </View>
        </View>
      </View>
    );
  };

  /**
   * *** NOUVEAU: Rendu du panneau de contrôle de mode ***
   */
  const renderModeControlPanel = () => {
    if (!modeControlVisible) return null;

    const modes = [
      { key: 'stationary', label: 'Stationnaire', icon: 'pause' },
      { key: 'walking', label: 'Marche', icon: 'walk' },
      { key: 'crawling', label: 'Ramper', icon: 'body' },
      { key: 'running', label: 'Course', icon: 'fitness' }
    ];

    const getModeColor = () => {
      if (detectionMode === 'manual') return '#ffaa00'; // Orange pour manuel
      return '#00ff88'; // Vert pour automatique
    };

    return (
      <View style={styles.modeControlPanel}>
        <View style={styles.modeControlContent}>
          <View style={styles.modeControlHeader}>
            <Text style={styles.modeControlTitle}>Contrôle de Mode</Text>
            <TouchableOpacity onPress={toggleModeControlPanel}>
              <Ionicons name="close" size={20} color="#ffffff" />
            </TouchableOpacity>
          </View>

        {/* Basculement Auto/Manuel */}
        <View style={styles.detectionModeRow}>
          <TouchableOpacity
            style={[
              styles.detectionModeButton,
              detectionMode === 'auto' && styles.detectionModeActive
            ]}
            onPress={() => {
              if (detectionMode !== 'auto') toggleDetectionMode();
            }}
          >
            <Ionicons name="refresh" size={16} color={detectionMode === 'auto' ? "#000000" : "#00ff88"} />
            <Text style={[
              styles.detectionModeText,
              { color: detectionMode === 'auto' ? "#000000" : "#00ff88" }
            ]}>
              AUTO
            </Text>
          </TouchableOpacity>

          <TouchableOpacity
            style={[
              styles.detectionModeButton,
              detectionMode === 'manual' && styles.detectionModeActive
            ]}
            onPress={() => {
              if (detectionMode !== 'manual') toggleDetectionMode();
            }}
          >
            <Ionicons name="hand-left" size={16} color={detectionMode === 'manual' ? "#000000" : "#ffaa00"} />
            <Text style={[
              styles.detectionModeText,
              { color: detectionMode === 'manual' ? "#000000" : "#ffaa00" }
            ]}>
              MANUEL
            </Text>
          </TouchableOpacity>
        </View>

        {/* Sélection mode manuel */}
        {detectionMode === 'manual' && (
          <View style={styles.manualModeGrid}>
            {modes.map(mode => (
              <TouchableOpacity
                key={mode.key}
                style={[
                  styles.manualModeButton,
                  manualMode === mode.key && styles.manualModeActive
                ]}
                onPress={() => changeManualMode(mode.key)}
              >
                <Ionicons 
                  name={mode.icon} 
                  size={20} 
                  color={manualMode === mode.key ? "#000000" : "#ffffff"} 
                />
                <Text style={[
                  styles.manualModeText,
                  { color: manualMode === mode.key ? "#000000" : "#ffffff" }
                ]}>
                  {mode.label}
                </Text>
              </TouchableOpacity>
            ))}
          </View>
        )}

        {/* Informations mode actuel */}
        <View style={styles.currentModeInfo}>
          <Text style={styles.currentModeLabel}>Mode actuel:</Text>
          <Text style={[styles.currentModeValue, { color: getModeColor() }]}>
            {detectionMode === 'auto' ? 
              `Automatique (${(state.currentMode || 'stationnaire').toUpperCase()})` :
              `Manuel (${manualMode.toUpperCase()})`
            }
          </Text>
        </View>
        </View>
      </View>
    );
  };

  /**
   * Rendu des alertes de diagnostic
   */
  const renderDiagnosticAlerts = () => {
    const alerts = [];
    
    // Alerte confiance faible
    if (state.pose.confidence < 0.05 && state.isTracking) {
      alerts.push({
        key: 'low-confidence',
        icon: 'warning',
        color: '#ff4444',
        message: 'Confiance très faible - Vérifiez la calibration'
      });
    }
    
    // Alerte pas non détectés
    if (state.isTracking && state.currentMode === 'walking' && 
        (state.stepCount || 0) === 0 && Date.now() - (state.lastModeChange || 0) > 10000) {
      alerts.push({
        key: 'no-steps',
        icon: 'footsteps',
        color: '#ffaa00', 
        message: 'Aucun pas détecté en mode marche'
      });
    }
    
    // Alerte magnétomètre
    if (state.sensors?.metadata?.magnetometerConfidence < 0.3) {
      alerts.push({
        key: 'mag-confidence',
        icon: 'compass',
        color: '#ffaa00',
        message: 'Interférences magnétiques détectées'
      });
    }
    
    if (alerts.length === 0) return null;
    
    return (
      <View style={styles.alertsContainer}>
        {alerts.map(alert => (
          <View key={alert.key} style={[styles.alertItem, { borderLeftColor: alert.color }]}>
            <Ionicons name={alert.icon} size={16} color={alert.color} />
            <Text style={[styles.alertText, { color: alert.color }]}>
              {alert.message}
            </Text>
          </View>
        ))}
      </View>
    );
  };

  if (!isMapLoaded) {
    return (
      <SafeAreaView style={styles.container}>
        <View style={styles.loadingContainer}>
          <Ionicons name="map" size={64} color="#00ff88" />
          <Text style={styles.loadingText}>Initialisation de la carte...</Text>
        </View>
      </SafeAreaView>
    );
  }

  return (
    <SafeAreaView style={styles.container}>
      {/* Carte SVG avec gestes */}
      <View style={styles.mapContainer} {...panResponder.panHandlers}>
        <Svg width={svgWidth} height={svgHeight} style={styles.svg}>
          {/* Fond noir */}
          <Path
            d={`M 0 0 L ${svgWidth} 0 L ${svgWidth} ${svgHeight} L 0 ${svgHeight} Z`}
            fill="#000000"
          />
          
          {/* Grille */}
          {renderGrid()}
          
          {/* Trajectoire */}
          {renderTrajectory()}
          
          {/* Position actuelle */}
          {renderCurrentPosition()}
        </Svg>
      </View>

      {/* Métriques en temps réel */}
      {renderMetrics()}

      {/* Alertes de diagnostic */}
      {renderDiagnosticAlerts()}

      {/* Contrôles */}
      <View style={styles.controlsContainer}>
        <TouchableOpacity
          style={[styles.controlButton, state.isTracking && styles.activeButton]}
          onPress={toggleTracking}
        >
          <Ionicons 
            name={state.isTracking ? "pause" : "play"} 
            size={24} 
            color={state.isTracking ? "#000000" : "#00ff88"} 
          />
        </TouchableOpacity>
        
        <TouchableOpacity style={styles.controlButton} onPress={resetPosition}>
          <Ionicons name="refresh" size={24} color="#00ff88" />
        </TouchableOpacity>
        
        <TouchableOpacity style={styles.controlButton} onPress={handleZoomOut}>
          <Ionicons name="remove" size={24} color="#00ff88" />
        </TouchableOpacity>
        
        <TouchableOpacity style={styles.controlButton} onPress={handleZoomIn}>
          <Ionicons name="add" size={24} color="#00ff88" />
        </TouchableOpacity>
      </View>

      {/* Modal de calibration */}
      <Modal
        visible={calibrationModal.visible}
        transparent={true}
        animationType="fade"
      >
        <View style={styles.calibrationModalOverlay}>
          <View style={styles.calibrationModalContent}>
            <View style={styles.calibrationHeader}>
              <Ionicons name="compass" size={32} color="#00ff88" />
              <Text style={styles.calibrationTitle}>Calibration automatique</Text>
            </View>
            
            <Text style={styles.calibrationMessage}>
              {calibrationModal.message}
            </Text>
            
            <Text style={styles.calibrationInstruction}>
              📱 Placez le téléphone en poche et bougez naturellement
            </Text>
            
            <View style={styles.progressContainer}>
              <View style={styles.progressBar}>
                <View 
                  style={[
                    styles.progressFill, 
                    { width: `${(calibrationModal.progress * 100)}%` }
                  ]} 
                />
              </View>
              <Text style={styles.progressText}>
                {(calibrationModal.progress * 100).toFixed(0)}%
              </Text>
            </View>
            
            {calibrationModal.progress < 1 && (
              <ActivityIndicator size="large" color="#00ff88" style={styles.spinner} />
            )}
            
            {calibrationModal.progress >= 1 && (
              <View style={styles.calibrationSuccess}>
                <Ionicons name="checkmark-circle" size={24} color="#00ff88" />
                <Text style={styles.successText}>Calibration terminée !</Text>
              </View>
            )}
          </View>
        </View>
      </Modal>

      {/* Rendu du panneau de contrôle de mode */}
      {renderModeControlPanel()}
    </SafeAreaView>
  );
}

const styles = StyleSheet.create({
  container: {
    flex: 1,
    backgroundColor: '#000000',
  },
  loadingContainer: {
    flex: 1,
    justifyContent: 'center',
    alignItems: 'center',
    backgroundColor: '#000000',
  },
  loadingText: {
    color: '#ffffff',
    fontSize: 18,
    marginTop: 20,
  },
  mapContainer: {
    flex: 1,
  },
  svg: {
    backgroundColor: '#000000',
  },
  metricsPanel: {
    backgroundColor: 'rgba(0, 0, 0, 0.9)',
    padding: 15,
    borderTopWidth: 1,
    borderTopColor: '#00ff88',
  },
  metricsRow: {
    flexDirection: 'row',
    justifyContent: 'space-between',
    marginBottom: 8,
  },
  metricItem: {
    flex: 1,
    alignItems: 'center',
  },
  metricLabel: {
    color: '#888888',
    fontSize: 12,
    fontFamily: 'monospace',
  },
  metricValue: {
    color: '#00ff88',
    fontSize: 14,
    fontWeight: 'bold',
    fontFamily: 'monospace',
  },
  controlsContainer: {
    flexDirection: 'row',
    justifyContent: 'center',
    alignItems: 'center',
    backgroundColor: 'rgba(0, 0, 0, 0.9)',
    paddingVertical: 15,
    paddingHorizontal: 20,
    gap: 20,
    borderTopWidth: 1,
    borderTopColor: '#00ff88',
  },
  controlButton: {
    width: 50,
    height: 50,
    borderRadius: 25,
    backgroundColor: 'rgba(0, 255, 136, 0.2)',
    borderWidth: 2,
    borderColor: '#00ff88',
    justifyContent: 'center',
    alignItems: 'center',
  },
  activeButton: {
    backgroundColor: '#00ff88',
  },
  alertsContainer: {
    backgroundColor: 'rgba(0, 0, 0, 0.9)',
    borderTopWidth: 1,
    borderTopColor: '#333333',
    paddingHorizontal: 15,
    paddingVertical: 10,
  },
  alertItem: {
    flexDirection: 'row',
    alignItems: 'center',
    backgroundColor: 'rgba(255, 255, 255, 0.05)',
    borderLeftWidth: 3,
    borderRadius: 4,
    paddingHorizontal: 12,
    paddingVertical: 8,
    marginBottom: 5,
  },
  alertText: {
    fontSize: 12,
    fontFamily: 'monospace',
    marginLeft: 8,
    flex: 1,
  },
  calibrationModalOverlay: {
    flex: 1,
    backgroundColor: 'rgba(0, 0, 0, 0.8)',
    justifyContent: 'center',
    alignItems: 'center',
  },
  calibrationModalContent: {
    backgroundColor: '#1a1a1a',
    borderRadius: 15,
    padding: 25,
    margin: 20,
    minWidth: 300,
    borderWidth: 2,
    borderColor: '#00ff88',
    alignItems: 'center',
  },
  calibrationHeader: {
    flexDirection: 'row',
    alignItems: 'center',
    marginBottom: 20,
  },
  calibrationTitle: {
    color: '#ffffff',
    fontSize: 18,
    fontWeight: 'bold',
    marginLeft: 10,
  },
  calibrationMessage: {
    color: '#cccccc',
    fontSize: 14,
    textAlign: 'center',
    marginBottom: 15,
    fontFamily: 'monospace',
  },
  calibrationInstruction: {
    color: '#ffaa00',
    fontSize: 12,
    textAlign: 'center',
    marginBottom: 20,
    fontStyle: 'italic',
  },
  progressContainer: {
    width: '100%',
    alignItems: 'center',
    marginBottom: 20,
  },
  progressBar: {
    width: '100%',
    height: 8,
    backgroundColor: '#333333',
    borderRadius: 4,
    overflow: 'hidden',
    marginBottom: 8,
  },
  progressFill: {
    height: '100%',
    backgroundColor: '#00ff88',
    borderRadius: 4,
  },
  progressText: {
    color: '#00ff88',
    fontSize: 14,
    fontWeight: 'bold',
    fontFamily: 'monospace',
  },
  spinner: {
    marginTop: 10,
  },
  calibrationSuccess: {
    flexDirection: 'row',
    alignItems: 'center',
    marginTop: 10,
  },
  successText: {
    color: '#00ff88',
    fontSize: 14,
    fontWeight: 'bold',
    marginLeft: 8,
  },
  modeControlPanel: {
    position: 'absolute',
    top: 0,
    left: 0,
    right: 0,
    bottom: 0,
    backgroundColor: 'rgba(0, 0, 0, 0.9)',
    justifyContent: 'center',
    alignItems: 'center',
    paddingHorizontal: 20,
  },
  modeControlContent: {
    backgroundColor: '#1a1a1a',
    borderRadius: 15,
    padding: 25,
    minWidth: 300,
    maxWidth: '90%',
    borderWidth: 2,
    borderColor: '#00ff88',
  },
  modeControlHeader: {
    flexDirection: 'row',
    justifyContent: 'space-between',
    alignItems: 'center',
    marginBottom: 20,
  },
  modeControlTitle: {
    color: '#ffffff',
    fontSize: 18,
    fontWeight: 'bold',
  },
  detectionModeRow: {
    flexDirection: 'row',
    justifyContent: 'center',
    alignItems: 'center',
    marginBottom: 10,
  },
  detectionModeButton: {
    width: 100,
    height: 40,
    borderRadius: 20,
    backgroundColor: 'rgba(255, 255, 255, 0.2)',
    borderWidth: 2,
    borderColor: '#00ff88',
    justifyContent: 'center',
    alignItems: 'center',
    marginHorizontal: 5,
  },
  detectionModeActive: {
    backgroundColor: '#00ff88',
  },
  detectionModeText: {
    color: '#00ff88',
    fontSize: 14,
    fontWeight: 'bold',
  },
  manualModeGrid: {
    flexDirection: 'row',
    flexWrap: 'wrap',
    justifyContent: 'center',
    marginBottom: 10,
  },
  manualModeButton: {
    width: 100,
    height: 40,
    borderRadius: 20,
    backgroundColor: 'rgba(255, 255, 255, 0.2)',
    borderWidth: 2,
    borderColor: '#00ff88',
    justifyContent: 'center',
    alignItems: 'center',
    marginHorizontal: 5,
  },
  manualModeActive: {
    backgroundColor: '#00ff88',
  },
  manualModeText: {
    color: '#00ff88',
    fontSize: 14,
    fontWeight: 'bold',
  },
  currentModeInfo: {
    marginTop: 10,
  },
  currentModeLabel: {
    color: '#888888',
    fontSize: 12,
    fontFamily: 'monospace',
  },
  currentModeValue: {
    color: '#00ff88',
    fontSize: 14,
    fontWeight: 'bold',
    fontFamily: 'monospace',
  },
}); <|MERGE_RESOLUTION|>--- conflicted
+++ resolved
@@ -1,1239 +1,1152 @@
-import React, { useEffect, useRef, useState, useCallback } from 'react';
-import {
-  View,
-  StyleSheet,
-  Dimensions,
-  TouchableOpacity,
-  Text,
-  Alert,
-  PanResponder,
-  Modal,
-  ActivityIndicator,
-} from 'react-native';
-import { SafeAreaView } from 'react-native-safe-area-context';
-import Svg, { Path, Circle, Line, Text as SvgText, G, Defs, Pattern } from 'react-native-svg';
-import { Ionicons } from '@expo/vector-icons';
-import * as Battery from 'expo-battery';
-
-import { useLocalization } from '../context/LocalizationContext';
-import { LocalizationSDK } from '../algorithms/LocalizationSDK';
-import { ScaleConverter } from '../utils/ScaleConverter';
-
-const { width: screenWidth, height: screenHeight } = Dimensions.get('window');
-
-// Dimensions de la carte totale
-const MAP_TOTAL_WIDTH = 14629;
-const MAP_TOTAL_HEIGHT = 13764;
-
-// Zoom limites
-const MIN_ZOOM = 1;
-const MAX_ZOOM = 15;
-
-export default function MapScreen() {
-  const { state, actions } = useLocalization();
-  const [localizationSDK] = useState(() => new LocalizationSDK({
-    userHeight: 1.7,
-    adaptiveSampling: true,
-    energyOptimization: true,
-    positionUpdateRate: 1.0
-  }));
-  
-  // Convertisseur d'échelle avec l'échelle de référence
-  const [scaleConverter] = useState(() => new ScaleConverter({
-    referenceMaters: 100,     // 100 mètres
-    referencePixels: 372,     // = 372 pixels
-    screenWidth: screenWidth,
-    screenHeight: screenHeight - 200
-  }));
-  
-  // État de la carte
-  const [isMapLoaded, setIsMapLoaded] = useState(false);
-  const [viewOffset, setViewOffset] = useState({ x: 0, y: 0 });
-  const [zoom, setZoom] = useState(1);
-  const [batteryLevel, setBatteryLevel] = useState(1);
-  const [batteryState, setBatteryState] = useState('unknown');
-  
-  // *** NOUVEAU: État pour contrôle de mode ***
-  const [detectionMode, setDetectionMode] = useState('auto'); // 'auto' ou 'manual'
-  const [manualMode, setManualMode] = useState('stationary'); // Mode manuel sélectionné
-  const [modeControlVisible, setModeControlVisible] = useState(false); // Visibilité panneau contrôle
-  
-  // État de la calibration
-  const [calibrationModal, setCalibrationModal] = useState({
-    visible: false,
-    progress: 0,
-    message: '',
-    step: ''
-  });
-  
-  // Référence pour les gestes de pan
-  const panRef = useRef();
-
-  // Dimensions de l'affichage SVG
-  const svgWidth = screenWidth;
-  const svgHeight = screenHeight - 200; // Espace pour les contrôles et métriques
-
-  useEffect(() => {
-    initializeSystem();
-    initializeBattery();
-    
-    // *** CORRECTION: Suppression de la mise à jour périodique qui cause la boucle infinie ***
-    // Les métriques sont maintenant mises à jour via les callbacks du SDK
-    
-    return () => {
-      if (localizationSDK) {
-        localizationSDK.stopTracking();
-      }
-    };
-  }, []);
-
-<<<<<<< HEAD
-  // Configuration des callbacks du SDK avec useCallback pour éviter les boucles infinies
-  const onPositionUpdate = useCallback((x, y, theta, mode) => {
-    const pose = { x, y, theta, confidence: localizationSDK.currentState?.confidence || 0 };
-    actions.updatePose(pose);
-    actions.addTrajectoryPoint({
-      x, y, timestamp: Date.now(),
-      confidence: pose.confidence
-    });
-    
-    // Mise à jour des métriques PDR
-    const currentState = localizationSDK.currentState;
-    if (currentState) {
-      actions.updatePDRMetrics({
-        currentMode: mode || 'stationary',
-        stepCount: currentState.stepCount || 0,
-        distance: currentState.distance || 0,
-        sampleRate: currentState.sampleRate || 25,
-        energyLevel: currentState.energyLevel || 1.0,
-        isZUPT: currentState.isZUPT || false
-      });
-    }
-  }, [actions, localizationSDK]);
-
-  const onModeChanged = useCallback((mode, features) => {
-    console.log(`Mode changé: ${mode}`, features);
-    actions.updatePDRMetrics({ currentMode: mode });
-  }, [actions]);
-
-  const onEnergyStatusChanged = useCallback((energyStatus) => {
-    console.log('État énergétique:', energyStatus);
-    actions.updatePDRMetrics({ energyLevel: energyStatus.energyLevel || 1.0 });
-  }, [actions]);
-
-  const onCalibrationProgress = useCallback((progress) => {
-    console.log('Progression calibration:', progress);
-    
-    // Afficher le modal de calibration
-    setCalibrationModal({
-      visible: progress.isCalibrating || !progress.isComplete,
-      progress: progress.progress || 0,
-      message: progress.message || 'Calibration en cours...',
-      step: progress.step || 'unknown'
-    });
-    
-    // Cacher le modal quand calibration terminée
-    if (progress.isComplete) {
-      setTimeout(() => {
-        setCalibrationModal(prev => ({ ...prev, visible: false }));
-      }, 1500); // Afficher "Terminé" pendant 1.5s
-    }
-  }, []);
-
-  const onDataUpdate = useCallback((sensorData) => {
-    // Mise à jour du contexte avec les données capteurs en temps réel
-    // Gestion des données enrichies d'AdvancedSensorManager
-    const accelerometer = sensorData.accelerometer || { x: 0, y: 0, z: 0 };
-    const gyroscope = sensorData.gyroscope || { x: 0, y: 0, z: 0 };
-    const magnetometer = sensorData.magnetometer || { x: 0, y: 0, z: 0 };
-    
-    // Ajout de la magnitude pour l'accéléromètre si pas déjà présente
-    if (accelerometer && !accelerometer.magnitude) {
-      accelerometer.magnitude = Math.sqrt(
-        accelerometer.x ** 2 + accelerometer.y ** 2 + accelerometer.z ** 2
-      );
-    }
-    
-    actions.updateSensors({
-      accelerometer,
-      gyroscope,
-      magnetometer,
-      metadata: sensorData.metadata || {},
-      timestamp: Date.now()
-    });
-  }, [actions]);
-
-  useEffect(() => {
-    if (!localizationSDK) return;
-    
-    localizationSDK.setCallbacks({
-      onPositionUpdate,
-      onModeChanged,
-      onEnergyStatusChanged,
-      onCalibrationProgress,
-      onDataUpdate
-=======
-  // *** NOUVEAU: Mise à jour de la batterie séparée pour éviter les boucles infinies ***
-  useEffect(() => {
-    const batteryInterval = setInterval(async () => {
-      try {
-        const newLevel = await Battery.getBatteryLevelAsync();
-        const newState = await Battery.getBatteryStateAsync();
-        setBatteryLevel(newLevel);
-        setBatteryState(newState);
-      } catch (error) {
-        console.warn('Erreur mise à jour batterie:', error);
-      }
-    }, 30000); // Mise à jour toutes les 30 secondes
-    
-    return () => clearInterval(batteryInterval);
-  }, []);
-
-  // Configuration des callbacks du SDK
-  useEffect(() => {
-    // *** CORRECTION: Throttling des mises à jour pour éviter les boucles infinies ***
-    let lastUpdateTime = 0;
-    const UPDATE_THROTTLE = 100; // Limiter à 10Hz maximum
-    
-    localizationSDK.setCallbacks({
-      onPositionUpdate: (x, y, theta, mode) => {
-        const now = Date.now();
-        if (now - lastUpdateTime < UPDATE_THROTTLE) {
-          return; // Ignorer si trop fréquent
-        }
-        lastUpdateTime = now;
-        
-        const pose = { x, y, theta, confidence: localizationSDK.currentState?.confidence || 0 };
-        actions.updatePose(pose);
-        actions.addTrajectoryPoint({
-          x, y, timestamp: now,
-          confidence: pose.confidence
-        });
-        
-        // Mise à jour des métriques PDR avec détection verticale (throttled)
-        const currentState = localizationSDK.currentState;
-        if (currentState) {
-          const verticalMetrics = localizationSDK.pdr?.getVerticalDetectionMetrics();
-          
-          actions.updatePDRMetrics({
-            currentMode: mode || 'stationary',
-            stepCount: currentState.stepCount || 0,
-            distance: currentState.distance || 0,
-            sampleRate: currentState.sampleRate || 25,
-            energyLevel: currentState.energyLevel || 1.0,
-            isZUPT: currentState.isZUPT || false,
-            verticalDetection: currentState.verticalDetection || null,
-            verticalMetrics: verticalMetrics
-          });
-        }
-      },
-      onModeChanged: (mode, features) => {
-        console.log(`Mode changé: ${mode}`, features);
-        actions.updatePDRMetrics({ currentMode: mode });
-      },
-      onEnergyStatusChanged: (energyStatus) => {
-        console.log('État énergétique:', energyStatus);
-        actions.updatePDRMetrics({ energyLevel: energyStatus.energyLevel || 1.0 });
-      },
-      onCalibrationProgress: (progress) => {
-        console.log('Progression calibration:', progress);
-        
-        // Afficher le modal de calibration
-        setCalibrationModal({
-          visible: progress.isCalibrating || !progress.isComplete,
-          progress: progress.progress || 0,
-          message: progress.message || 'Calibration en cours...',
-          step: progress.step || 'unknown'
-        });
-        
-        // Cacher le modal quand calibration terminée
-        if (progress.isComplete) {
-          setTimeout(() => {
-            setCalibrationModal(prev => ({ ...prev, visible: false }));
-          }, 1500); // Afficher "Terminé" pendant 1.5s
-        }
-      },
-      onDataUpdate: (sensorData) => {
-        // Mise à jour du contexte avec les données capteurs en temps réel
-        // Gestion des données enrichies d'AdvancedSensorManager
-        const accelerometer = sensorData.accelerometer || { x: 0, y: 0, z: 0 };
-        const gyroscope = sensorData.gyroscope || { x: 0, y: 0, z: 0 };
-        const magnetometer = sensorData.magnetometer || { x: 0, y: 0, z: 0 };
-        
-        // Ajout de la magnitude pour l'accéléromètre si pas déjà présente
-        if (accelerometer && !accelerometer.magnitude) {
-          accelerometer.magnitude = Math.sqrt(
-            accelerometer.x ** 2 + accelerometer.y ** 2 + accelerometer.z ** 2
-          );
-        }
-        
-        actions.updateSensors({
-          accelerometer,
-          gyroscope,
-          magnetometer,
-          metadata: sensorData.metadata || {}
-        });
-      }
->>>>>>> f60d652c
-    });
-  }, [localizationSDK, onPositionUpdate, onModeChanged, onEnergyStatusChanged, onCalibrationProgress, onDataUpdate]);
-
-  /**
-   * Initialisation de la batterie
-   */
-  const initializeBattery = async () => {
-    try {
-      const level = await Battery.getBatteryLevelAsync();
-      setBatteryLevel(level);
-      
-      const state = await Battery.getBatteryStateAsync();
-      setBatteryState(state);
-      
-    } catch (error) {
-      console.warn('Impossible d\'obtenir les informations de batterie:', error);
-    }
-  };
-
-  /**
-   * Initialisation du système
-   */
-  const initializeSystem = async () => {
-    try {
-      // Position initiale par défaut à (0, 0)
-      const initialPose = { x: 0, y: 0, theta: 0 };
-
-      // Initialisation du SDK sans carte préchargée
-      await localizationSDK.initialize(null);
-      localizationSDK.resetPosition(0, 0, 0, 0);
-      actions.resetPose(initialPose);
-      
-      setIsMapLoaded(true);
-      
-    } catch (error) {
-      console.error('Erreur initialisation:', error);
-      Alert.alert('Erreur', 'Impossible d\'initialiser le système de localisation');
-    }
-  };
-
-  /**
-   * Démarrage/arrêt du tracking
-   */
-  const toggleTracking = async () => {
-    if (state.isTracking) {
-      actions.setTracking(false);
-      localizationSDK.stopTracking();
-    } else {
-      actions.setTracking(true);
-      await localizationSDK.startTracking();
-    }
-  };
-
-  /**
-   * Réinitialisation de la position à (0,0)
-   */
-  const resetPosition = () => {
-    Alert.alert(
-      'Réinitialiser la position',
-      'Êtes-vous sûr de vouloir réinitialiser votre position à (0,0) ?',
-      [
-        { text: 'Annuler', style: 'cancel' },
-        {
-          text: 'Réinitialiser',
-          onPress: () => {
-            const initialPose = { x: 0, y: 0, theta: 0 };
-            actions.resetPose(initialPose);
-            localizationSDK.resetPosition(0, 0, 0, 0);
-            setViewOffset({ x: 0, y: 0 });
-          }
-        }
-      ]
-    );
-  };
-
-  /**
-   * *** NOUVEAU: Basculement mode détection automatique/manuel ***
-   */
-  const toggleDetectionMode = () => {
-    const newMode = detectionMode === 'auto' ? 'manual' : 'auto';
-    setDetectionMode(newMode);
-    
-    if (newMode === 'manual') {
-      // Passer en mode manuel - forcer le mode sélectionné
-      localizationSDK.setManualMode(manualMode);
-      setModeControlVisible(true);
-    } else {
-      // Passer en mode automatique - réactiver la détection
-      localizationSDK.setAutoMode();
-      setModeControlVisible(false);
-    }
-    
-    console.log(`[MODE CONTROL] Basculement vers mode ${newMode}`);
-  };
-
-  /**
-   * *** NOUVEAU: Changement de mode manuel ***
-   */
-  const changeManualMode = (newMode) => {
-    setManualMode(newMode);
-    
-    if (detectionMode === 'manual') {
-      // Appliquer immédiatement si en mode manuel
-      localizationSDK.setManualMode(newMode);
-    }
-    
-    console.log(`[MODE CONTROL] Mode manuel changé vers: ${newMode}`);
-  };
-
-  /**
-   * *** NOUVEAU: Basculement visibilité panneau contrôle ***
-   */
-  const toggleModeControlPanel = () => {
-    setModeControlVisible(!modeControlVisible);
-  };
-
-  /**
-   * Conversion des coordonnées monde vers l'écran SVG
-   */
-  const worldToSVG = (worldPos) => {
-    return scaleConverter.worldToScreen(worldPos.x, worldPos.y);
-  };
-
-  /**
-   * Gestionnaire de zoom
-   */
-  const handleZoomIn = () => {
-    const newZoom = Math.min(zoom + 1, MAX_ZOOM);
-    setZoom(newZoom);
-    scaleConverter.setZoom(newZoom);
-  };
-
-  const handleZoomOut = () => {
-    const newZoom = Math.max(zoom - 1, MIN_ZOOM);
-    setZoom(newZoom);
-    scaleConverter.setZoom(newZoom);
-  };
-
-  /**
-   * Gestionnaire de panoramique
-   */
-  const panResponder = PanResponder.create({
-    onMoveShouldSetPanResponder: () => true,
-    onPanResponderMove: (evt, gestureState) => {
-      const newOffset = {
-        x: viewOffset.x + gestureState.dx,
-        y: viewOffset.y + gestureState.dy
-      };
-      setViewOffset(newOffset);
-      scaleConverter.setViewOffset(newOffset);
-    },
-    onPanResponderRelease: () => {
-      // Optionnel: ajouter une logique de snap ou de limites
-    },
-  });
-
-  /**
-   * Rendu de la grille noire
-   */
-  const renderGrid = () => {
-    const gridSize = scaleConverter.getGridSize(); // Taille adaptative selon le zoom
-    const lines = [];
-    
-    // Calculer les limites visibles en utilisant le convertisseur
-    const visibleBounds = scaleConverter.getVisibleBounds();
-    const minX = Math.floor(visibleBounds.minX / gridSize) * gridSize;
-    const maxX = Math.ceil(visibleBounds.maxX / gridSize) * gridSize;
-    const minY = Math.floor(visibleBounds.minY / gridSize) * gridSize;
-    const maxY = Math.ceil(visibleBounds.maxY / gridSize) * gridSize;
-    
-    // Lignes verticales
-    for (let x = minX; x <= maxX; x += gridSize) {
-      const svgStart = worldToSVG({ x, y: minY });
-      const svgEnd = worldToSVG({ x, y: maxY });
-      lines.push(
-        <Line
-          key={`v-${x}`}
-          x1={svgStart.x}
-          y1={svgStart.y}
-          x2={svgEnd.x}
-          y2={svgEnd.y}
-          stroke="#333333"
-          strokeWidth="1"
-          opacity="0.3"
-        />
-      );
-    }
-    
-    // Lignes horizontales
-    for (let y = minY; y <= maxY; y += gridSize) {
-      const svgStart = worldToSVG({ x: minX, y });
-      const svgEnd = worldToSVG({ x: maxX, y });
-      lines.push(
-        <Line
-          key={`h-${y}`}
-          x1={svgStart.x}
-          y1={svgStart.y}
-          x2={svgEnd.x}
-          y2={svgEnd.y}
-          stroke="#333333"
-          strokeWidth="1"
-          opacity="0.3"
-        />
-      );
-    }
-    
-    return <G>{lines}</G>;
-  };
-
-  /**
-   * Rendu de la trajectoire en vert fluo
-   */
-  const renderTrajectory = () => {
-    if (!state.trajectory || state.trajectory.length < 2) return null;
-    
-    const pathData = state.trajectory.map((point, index) => {
-      const svgPos = worldToSVG({ x: point.x, y: point.y });
-      return `${index === 0 ? 'M' : 'L'} ${svgPos.x} ${svgPos.y}`;
-    }).join(' ');
-    
-    return (
-      <Path
-        d={pathData}
-        stroke="#00ff00"  // Vert fluo
-        strokeWidth="3"
-        fill="none"
-        opacity="0.9"
-      />
-    );
-  };
-
-  /**
-   * Rendu de la position actuelle
-   */
-  const renderCurrentPosition = () => {
-    const svgPos = worldToSVG({ x: state.pose.x, y: state.pose.y });
-    
-    // Indicateur de direction
-    const headingLength = 30;
-    const headingX = svgPos.x + Math.cos(state.pose.theta) * headingLength;
-    const headingY = svgPos.y - Math.sin(state.pose.theta) * headingLength;
-    
-    return (
-      <G>
-        {/* Ligne de direction */}
-        <Line
-          x1={svgPos.x}
-          y1={svgPos.y}
-          x2={headingX}
-          y2={headingY}
-          stroke="#00ff00"  // Vert fluo
-          strokeWidth="4"
-        />
-        {/* Position actuelle */}
-        <Circle
-          cx={svgPos.x}
-          cy={svgPos.y}
-          r="15"
-          fill="#00ff00"  // Vert fluo
-          stroke="#ffffff"
-          strokeWidth="3"
-        />
-        {/* Niveau de confiance */}
-        <Circle
-          cx={svgPos.x}
-          cy={svgPos.y}
-          r={15 + (1 - state.pose.confidence) * 30}
-          fill="none"
-          stroke="rgba(0, 255, 0, 0.3)"
-          strokeWidth="2"
-        />
-      </G>
-    );
-  };
-
-  /**
-   * Rendu des métriques en temps réel
-   */
-  const renderMetrics = () => {
-    const getBatteryIcon = () => {
-      if (batteryLevel > 0.75) return 'battery-full';
-      if (batteryLevel > 0.5) return 'battery-half';
-      if (batteryLevel > 0.25) return 'battery-dead';
-      return 'battery-dead';
-    };
-
-    const getBatteryColor = () => {
-      if (batteryLevel > 0.5) return '#00ff88';
-      if (batteryLevel > 0.25) return '#ffaa00';
-      return '#ff4444';
-    };
-
-    // Détection d'alertes
-    const getConfidenceColor = () => {
-      if (state.pose.confidence > 0.5) return '#00ff88';
-      if (state.pose.confidence > 0.2) return '#ffaa00';
-      return '#ff4444';
-    };
-
-    const shouldShowStepAlert = () => {
-      // Alerte si pas de pas détectés après 10 secondes de marche
-      return state.isTracking && state.currentMode === 'walking' && 
-             (state.stepCount || 0) === 0 && Date.now() - (state.lastModeChange || 0) > 10000;
-    };
-
-    const shouldShowConfidenceAlert = () => {
-      // Alerte si confiance très faible trop longtemps
-      return state.pose.confidence < 0.05 && state.isTracking;
-    };
-
-    // *** NOUVEAU: Couleur du mode selon détection auto/manuel ***
-    const getModeColor = () => {
-      if (detectionMode === 'manual') return '#ffaa00'; // Orange pour manuel
-      return '#00ff88'; // Vert pour automatique
-    };
-
-    const getModeLabel = () => {
-      const baseMode = state.currentMode || 'STATIONNAIRE';
-      const prefix = detectionMode === 'manual' ? 'M:' : 'A:';
-      return `${prefix}${baseMode.toUpperCase()}`;
-    };
-
-    return (
-      <View style={styles.metricsPanel}>
-        {/* Métriques principales */}
-        <View style={styles.metricsRow}>
-          <View style={styles.metricItem}>
-            <Text style={styles.metricLabel}>Position</Text>
-            <Text style={styles.metricValue}>
-              ({state.pose.x.toFixed(1)}, {state.pose.y.toFixed(1)})
-            </Text>
-          </View>
-          
-          <View style={styles.metricItem}>
-            <Text style={styles.metricLabel}>Orientation</Text>
-            <Text style={styles.metricValue}>
-              {(state.pose.theta * 180 / Math.PI).toFixed(1)}°
-            </Text>
-          </View>
-        </View>
-
-        {/* Métriques PDR avec indicateur mode */}
-        <View style={styles.metricsRow}>
-          <TouchableOpacity 
-            style={styles.metricItem} 
-            onPress={toggleModeControlPanel}
-          >
-            <Text style={styles.metricLabel}>Mode</Text>
-            <Text style={[styles.metricValue, { color: getModeColor() }]}>
-              {getModeLabel()}
-            </Text>
-            <Ionicons 
-              name={detectionMode === 'manual' ? "hand-left" : "refresh"} 
-              size={12} 
-              color={getModeColor()} 
-            />
-          </TouchableOpacity>
-          
-          <View style={styles.metricItem}>
-            <Text style={styles.metricLabel}>Pas</Text>
-            <Text style={styles.metricValue}>{state.stepCount || 0}</Text>
-            {shouldShowStepAlert() && (
-              <Ionicons name="warning" size={12} color="#ff4444" />
-            )}
-          </View>
-        </View>
-
-        {/* Métriques techniques */}
-        <View style={styles.metricsRow}>
-          <View style={styles.metricItem}>
-            <Text style={styles.metricLabel}>Confiance</Text>
-            <Text style={[styles.metricValue, { color: getConfidenceColor() }]}>
-              {(state.pose.confidence * 100).toFixed(0)}%
-            </Text>
-            {shouldShowConfidenceAlert() && (
-              <Ionicons name="warning" size={12} color="#ff4444" />
-            )}
-          </View>
-          
-          <View style={styles.metricItem}>
-            <Text style={styles.metricLabel}>Distance</Text>
-            <Text style={styles.metricValue}>
-              {(state.distance || 0).toFixed(1)} m
-            </Text>
-          </View>
-        </View>
-
-        {/* Batterie */}
-        <View style={styles.metricsRow}>
-          <View style={styles.metricItem}>
-            <Ionicons 
-              name={getBatteryIcon()} 
-              size={20} 
-              color={getBatteryColor()} 
-            />
-            <Text style={[styles.metricValue, { color: getBatteryColor() }]}>
-              {(batteryLevel * 100).toFixed(0)}%
-            </Text>
-          </View>
-          
-          <View style={styles.metricItem}>
-            <Text style={styles.metricLabel}>Zoom</Text>
-            <Text style={styles.metricValue}>x{zoom}</Text>
-          </View>
-        </View>
-      </View>
-    );
-  };
-
-  /**
-   * *** NOUVEAU: Rendu du panneau de contrôle de mode ***
-   */
-  const renderModeControlPanel = () => {
-    if (!modeControlVisible) return null;
-
-    const modes = [
-      { key: 'stationary', label: 'Stationnaire', icon: 'pause' },
-      { key: 'walking', label: 'Marche', icon: 'walk' },
-      { key: 'crawling', label: 'Ramper', icon: 'body' },
-      { key: 'running', label: 'Course', icon: 'fitness' }
-    ];
-
-    const getModeColor = () => {
-      if (detectionMode === 'manual') return '#ffaa00'; // Orange pour manuel
-      return '#00ff88'; // Vert pour automatique
-    };
-
-    return (
-      <View style={styles.modeControlPanel}>
-        <View style={styles.modeControlContent}>
-          <View style={styles.modeControlHeader}>
-            <Text style={styles.modeControlTitle}>Contrôle de Mode</Text>
-            <TouchableOpacity onPress={toggleModeControlPanel}>
-              <Ionicons name="close" size={20} color="#ffffff" />
-            </TouchableOpacity>
-          </View>
-
-        {/* Basculement Auto/Manuel */}
-        <View style={styles.detectionModeRow}>
-          <TouchableOpacity
-            style={[
-              styles.detectionModeButton,
-              detectionMode === 'auto' && styles.detectionModeActive
-            ]}
-            onPress={() => {
-              if (detectionMode !== 'auto') toggleDetectionMode();
-            }}
-          >
-            <Ionicons name="refresh" size={16} color={detectionMode === 'auto' ? "#000000" : "#00ff88"} />
-            <Text style={[
-              styles.detectionModeText,
-              { color: detectionMode === 'auto' ? "#000000" : "#00ff88" }
-            ]}>
-              AUTO
-            </Text>
-          </TouchableOpacity>
-
-          <TouchableOpacity
-            style={[
-              styles.detectionModeButton,
-              detectionMode === 'manual' && styles.detectionModeActive
-            ]}
-            onPress={() => {
-              if (detectionMode !== 'manual') toggleDetectionMode();
-            }}
-          >
-            <Ionicons name="hand-left" size={16} color={detectionMode === 'manual' ? "#000000" : "#ffaa00"} />
-            <Text style={[
-              styles.detectionModeText,
-              { color: detectionMode === 'manual' ? "#000000" : "#ffaa00" }
-            ]}>
-              MANUEL
-            </Text>
-          </TouchableOpacity>
-        </View>
-
-        {/* Sélection mode manuel */}
-        {detectionMode === 'manual' && (
-          <View style={styles.manualModeGrid}>
-            {modes.map(mode => (
-              <TouchableOpacity
-                key={mode.key}
-                style={[
-                  styles.manualModeButton,
-                  manualMode === mode.key && styles.manualModeActive
-                ]}
-                onPress={() => changeManualMode(mode.key)}
-              >
-                <Ionicons 
-                  name={mode.icon} 
-                  size={20} 
-                  color={manualMode === mode.key ? "#000000" : "#ffffff"} 
-                />
-                <Text style={[
-                  styles.manualModeText,
-                  { color: manualMode === mode.key ? "#000000" : "#ffffff" }
-                ]}>
-                  {mode.label}
-                </Text>
-              </TouchableOpacity>
-            ))}
-          </View>
-        )}
-
-        {/* Informations mode actuel */}
-        <View style={styles.currentModeInfo}>
-          <Text style={styles.currentModeLabel}>Mode actuel:</Text>
-          <Text style={[styles.currentModeValue, { color: getModeColor() }]}>
-            {detectionMode === 'auto' ? 
-              `Automatique (${(state.currentMode || 'stationnaire').toUpperCase()})` :
-              `Manuel (${manualMode.toUpperCase()})`
-            }
-          </Text>
-        </View>
-        </View>
-      </View>
-    );
-  };
-
-  /**
-   * Rendu des alertes de diagnostic
-   */
-  const renderDiagnosticAlerts = () => {
-    const alerts = [];
-    
-    // Alerte confiance faible
-    if (state.pose.confidence < 0.05 && state.isTracking) {
-      alerts.push({
-        key: 'low-confidence',
-        icon: 'warning',
-        color: '#ff4444',
-        message: 'Confiance très faible - Vérifiez la calibration'
-      });
-    }
-    
-    // Alerte pas non détectés
-    if (state.isTracking && state.currentMode === 'walking' && 
-        (state.stepCount || 0) === 0 && Date.now() - (state.lastModeChange || 0) > 10000) {
-      alerts.push({
-        key: 'no-steps',
-        icon: 'footsteps',
-        color: '#ffaa00', 
-        message: 'Aucun pas détecté en mode marche'
-      });
-    }
-    
-    // Alerte magnétomètre
-    if (state.sensors?.metadata?.magnetometerConfidence < 0.3) {
-      alerts.push({
-        key: 'mag-confidence',
-        icon: 'compass',
-        color: '#ffaa00',
-        message: 'Interférences magnétiques détectées'
-      });
-    }
-    
-    if (alerts.length === 0) return null;
-    
-    return (
-      <View style={styles.alertsContainer}>
-        {alerts.map(alert => (
-          <View key={alert.key} style={[styles.alertItem, { borderLeftColor: alert.color }]}>
-            <Ionicons name={alert.icon} size={16} color={alert.color} />
-            <Text style={[styles.alertText, { color: alert.color }]}>
-              {alert.message}
-            </Text>
-          </View>
-        ))}
-      </View>
-    );
-  };
-
-  if (!isMapLoaded) {
-    return (
-      <SafeAreaView style={styles.container}>
-        <View style={styles.loadingContainer}>
-          <Ionicons name="map" size={64} color="#00ff88" />
-          <Text style={styles.loadingText}>Initialisation de la carte...</Text>
-        </View>
-      </SafeAreaView>
-    );
-  }
-
-  return (
-    <SafeAreaView style={styles.container}>
-      {/* Carte SVG avec gestes */}
-      <View style={styles.mapContainer} {...panResponder.panHandlers}>
-        <Svg width={svgWidth} height={svgHeight} style={styles.svg}>
-          {/* Fond noir */}
-          <Path
-            d={`M 0 0 L ${svgWidth} 0 L ${svgWidth} ${svgHeight} L 0 ${svgHeight} Z`}
-            fill="#000000"
-          />
-          
-          {/* Grille */}
-          {renderGrid()}
-          
-          {/* Trajectoire */}
-          {renderTrajectory()}
-          
-          {/* Position actuelle */}
-          {renderCurrentPosition()}
-        </Svg>
-      </View>
-
-      {/* Métriques en temps réel */}
-      {renderMetrics()}
-
-      {/* Alertes de diagnostic */}
-      {renderDiagnosticAlerts()}
-
-      {/* Contrôles */}
-      <View style={styles.controlsContainer}>
-        <TouchableOpacity
-          style={[styles.controlButton, state.isTracking && styles.activeButton]}
-          onPress={toggleTracking}
-        >
-          <Ionicons 
-            name={state.isTracking ? "pause" : "play"} 
-            size={24} 
-            color={state.isTracking ? "#000000" : "#00ff88"} 
-          />
-        </TouchableOpacity>
-        
-        <TouchableOpacity style={styles.controlButton} onPress={resetPosition}>
-          <Ionicons name="refresh" size={24} color="#00ff88" />
-        </TouchableOpacity>
-        
-        <TouchableOpacity style={styles.controlButton} onPress={handleZoomOut}>
-          <Ionicons name="remove" size={24} color="#00ff88" />
-        </TouchableOpacity>
-        
-        <TouchableOpacity style={styles.controlButton} onPress={handleZoomIn}>
-          <Ionicons name="add" size={24} color="#00ff88" />
-        </TouchableOpacity>
-      </View>
-
-      {/* Modal de calibration */}
-      <Modal
-        visible={calibrationModal.visible}
-        transparent={true}
-        animationType="fade"
-      >
-        <View style={styles.calibrationModalOverlay}>
-          <View style={styles.calibrationModalContent}>
-            <View style={styles.calibrationHeader}>
-              <Ionicons name="compass" size={32} color="#00ff88" />
-              <Text style={styles.calibrationTitle}>Calibration automatique</Text>
-            </View>
-            
-            <Text style={styles.calibrationMessage}>
-              {calibrationModal.message}
-            </Text>
-            
-            <Text style={styles.calibrationInstruction}>
-              📱 Placez le téléphone en poche et bougez naturellement
-            </Text>
-            
-            <View style={styles.progressContainer}>
-              <View style={styles.progressBar}>
-                <View 
-                  style={[
-                    styles.progressFill, 
-                    { width: `${(calibrationModal.progress * 100)}%` }
-                  ]} 
-                />
-              </View>
-              <Text style={styles.progressText}>
-                {(calibrationModal.progress * 100).toFixed(0)}%
-              </Text>
-            </View>
-            
-            {calibrationModal.progress < 1 && (
-              <ActivityIndicator size="large" color="#00ff88" style={styles.spinner} />
-            )}
-            
-            {calibrationModal.progress >= 1 && (
-              <View style={styles.calibrationSuccess}>
-                <Ionicons name="checkmark-circle" size={24} color="#00ff88" />
-                <Text style={styles.successText}>Calibration terminée !</Text>
-              </View>
-            )}
-          </View>
-        </View>
-      </Modal>
-
-      {/* Rendu du panneau de contrôle de mode */}
-      {renderModeControlPanel()}
-    </SafeAreaView>
-  );
-}
-
-const styles = StyleSheet.create({
-  container: {
-    flex: 1,
-    backgroundColor: '#000000',
-  },
-  loadingContainer: {
-    flex: 1,
-    justifyContent: 'center',
-    alignItems: 'center',
-    backgroundColor: '#000000',
-  },
-  loadingText: {
-    color: '#ffffff',
-    fontSize: 18,
-    marginTop: 20,
-  },
-  mapContainer: {
-    flex: 1,
-  },
-  svg: {
-    backgroundColor: '#000000',
-  },
-  metricsPanel: {
-    backgroundColor: 'rgba(0, 0, 0, 0.9)',
-    padding: 15,
-    borderTopWidth: 1,
-    borderTopColor: '#00ff88',
-  },
-  metricsRow: {
-    flexDirection: 'row',
-    justifyContent: 'space-between',
-    marginBottom: 8,
-  },
-  metricItem: {
-    flex: 1,
-    alignItems: 'center',
-  },
-  metricLabel: {
-    color: '#888888',
-    fontSize: 12,
-    fontFamily: 'monospace',
-  },
-  metricValue: {
-    color: '#00ff88',
-    fontSize: 14,
-    fontWeight: 'bold',
-    fontFamily: 'monospace',
-  },
-  controlsContainer: {
-    flexDirection: 'row',
-    justifyContent: 'center',
-    alignItems: 'center',
-    backgroundColor: 'rgba(0, 0, 0, 0.9)',
-    paddingVertical: 15,
-    paddingHorizontal: 20,
-    gap: 20,
-    borderTopWidth: 1,
-    borderTopColor: '#00ff88',
-  },
-  controlButton: {
-    width: 50,
-    height: 50,
-    borderRadius: 25,
-    backgroundColor: 'rgba(0, 255, 136, 0.2)',
-    borderWidth: 2,
-    borderColor: '#00ff88',
-    justifyContent: 'center',
-    alignItems: 'center',
-  },
-  activeButton: {
-    backgroundColor: '#00ff88',
-  },
-  alertsContainer: {
-    backgroundColor: 'rgba(0, 0, 0, 0.9)',
-    borderTopWidth: 1,
-    borderTopColor: '#333333',
-    paddingHorizontal: 15,
-    paddingVertical: 10,
-  },
-  alertItem: {
-    flexDirection: 'row',
-    alignItems: 'center',
-    backgroundColor: 'rgba(255, 255, 255, 0.05)',
-    borderLeftWidth: 3,
-    borderRadius: 4,
-    paddingHorizontal: 12,
-    paddingVertical: 8,
-    marginBottom: 5,
-  },
-  alertText: {
-    fontSize: 12,
-    fontFamily: 'monospace',
-    marginLeft: 8,
-    flex: 1,
-  },
-  calibrationModalOverlay: {
-    flex: 1,
-    backgroundColor: 'rgba(0, 0, 0, 0.8)',
-    justifyContent: 'center',
-    alignItems: 'center',
-  },
-  calibrationModalContent: {
-    backgroundColor: '#1a1a1a',
-    borderRadius: 15,
-    padding: 25,
-    margin: 20,
-    minWidth: 300,
-    borderWidth: 2,
-    borderColor: '#00ff88',
-    alignItems: 'center',
-  },
-  calibrationHeader: {
-    flexDirection: 'row',
-    alignItems: 'center',
-    marginBottom: 20,
-  },
-  calibrationTitle: {
-    color: '#ffffff',
-    fontSize: 18,
-    fontWeight: 'bold',
-    marginLeft: 10,
-  },
-  calibrationMessage: {
-    color: '#cccccc',
-    fontSize: 14,
-    textAlign: 'center',
-    marginBottom: 15,
-    fontFamily: 'monospace',
-  },
-  calibrationInstruction: {
-    color: '#ffaa00',
-    fontSize: 12,
-    textAlign: 'center',
-    marginBottom: 20,
-    fontStyle: 'italic',
-  },
-  progressContainer: {
-    width: '100%',
-    alignItems: 'center',
-    marginBottom: 20,
-  },
-  progressBar: {
-    width: '100%',
-    height: 8,
-    backgroundColor: '#333333',
-    borderRadius: 4,
-    overflow: 'hidden',
-    marginBottom: 8,
-  },
-  progressFill: {
-    height: '100%',
-    backgroundColor: '#00ff88',
-    borderRadius: 4,
-  },
-  progressText: {
-    color: '#00ff88',
-    fontSize: 14,
-    fontWeight: 'bold',
-    fontFamily: 'monospace',
-  },
-  spinner: {
-    marginTop: 10,
-  },
-  calibrationSuccess: {
-    flexDirection: 'row',
-    alignItems: 'center',
-    marginTop: 10,
-  },
-  successText: {
-    color: '#00ff88',
-    fontSize: 14,
-    fontWeight: 'bold',
-    marginLeft: 8,
-  },
-  modeControlPanel: {
-    position: 'absolute',
-    top: 0,
-    left: 0,
-    right: 0,
-    bottom: 0,
-    backgroundColor: 'rgba(0, 0, 0, 0.9)',
-    justifyContent: 'center',
-    alignItems: 'center',
-    paddingHorizontal: 20,
-  },
-  modeControlContent: {
-    backgroundColor: '#1a1a1a',
-    borderRadius: 15,
-    padding: 25,
-    minWidth: 300,
-    maxWidth: '90%',
-    borderWidth: 2,
-    borderColor: '#00ff88',
-  },
-  modeControlHeader: {
-    flexDirection: 'row',
-    justifyContent: 'space-between',
-    alignItems: 'center',
-    marginBottom: 20,
-  },
-  modeControlTitle: {
-    color: '#ffffff',
-    fontSize: 18,
-    fontWeight: 'bold',
-  },
-  detectionModeRow: {
-    flexDirection: 'row',
-    justifyContent: 'center',
-    alignItems: 'center',
-    marginBottom: 10,
-  },
-  detectionModeButton: {
-    width: 100,
-    height: 40,
-    borderRadius: 20,
-    backgroundColor: 'rgba(255, 255, 255, 0.2)',
-    borderWidth: 2,
-    borderColor: '#00ff88',
-    justifyContent: 'center',
-    alignItems: 'center',
-    marginHorizontal: 5,
-  },
-  detectionModeActive: {
-    backgroundColor: '#00ff88',
-  },
-  detectionModeText: {
-    color: '#00ff88',
-    fontSize: 14,
-    fontWeight: 'bold',
-  },
-  manualModeGrid: {
-    flexDirection: 'row',
-    flexWrap: 'wrap',
-    justifyContent: 'center',
-    marginBottom: 10,
-  },
-  manualModeButton: {
-    width: 100,
-    height: 40,
-    borderRadius: 20,
-    backgroundColor: 'rgba(255, 255, 255, 0.2)',
-    borderWidth: 2,
-    borderColor: '#00ff88',
-    justifyContent: 'center',
-    alignItems: 'center',
-    marginHorizontal: 5,
-  },
-  manualModeActive: {
-    backgroundColor: '#00ff88',
-  },
-  manualModeText: {
-    color: '#00ff88',
-    fontSize: 14,
-    fontWeight: 'bold',
-  },
-  currentModeInfo: {
-    marginTop: 10,
-  },
-  currentModeLabel: {
-    color: '#888888',
-    fontSize: 12,
-    fontFamily: 'monospace',
-  },
-  currentModeValue: {
-    color: '#00ff88',
-    fontSize: 14,
-    fontWeight: 'bold',
-    fontFamily: 'monospace',
-  },
+import React, { useEffect, useRef, useState } from 'react';
+import {
+  View,
+  StyleSheet,
+  Dimensions,
+  TouchableOpacity,
+  Text,
+  Alert,
+  PanResponder,
+  Modal,
+  ActivityIndicator,
+} from 'react-native';
+import { SafeAreaView } from 'react-native-safe-area-context';
+import Svg, { Path, Circle, Line, Text as SvgText, G, Defs, Pattern } from 'react-native-svg';
+import { Ionicons } from '@expo/vector-icons';
+import * as Battery from 'expo-battery';
+
+import { useLocalization } from '../context/LocalizationContext';
+import { LocalizationSDK } from '../algorithms/LocalizationSDK';
+import { ScaleConverter } from '../utils/ScaleConverter';
+
+const { width: screenWidth, height: screenHeight } = Dimensions.get('window');
+
+// Dimensions de la carte totale
+const MAP_TOTAL_WIDTH = 14629;
+const MAP_TOTAL_HEIGHT = 13764;
+
+// Zoom limites
+const MIN_ZOOM = 1;
+const MAX_ZOOM = 15;
+
+export default function MapScreen() {
+  const { state, actions } = useLocalization();
+  const [localizationSDK] = useState(() => new LocalizationSDK({
+    userHeight: 1.7,
+    adaptiveSampling: true,
+    energyOptimization: true,
+    positionUpdateRate: 1.0
+  }));
+  
+  // Convertisseur d'échelle avec l'échelle de référence
+  const [scaleConverter] = useState(() => new ScaleConverter({
+    referenceMaters: 100,     // 100 mètres
+    referencePixels: 372,     // = 372 pixels
+    screenWidth: screenWidth,
+    screenHeight: screenHeight - 200
+  }));
+  
+  // État de la carte
+  const [isMapLoaded, setIsMapLoaded] = useState(false);
+  const [viewOffset, setViewOffset] = useState({ x: 0, y: 0 });
+  const [zoom, setZoom] = useState(1);
+  const [batteryLevel, setBatteryLevel] = useState(1);
+  const [batteryState, setBatteryState] = useState('unknown');
+  
+  // *** NOUVEAU: État pour contrôle de mode ***
+  const [detectionMode, setDetectionMode] = useState('auto'); // 'auto' ou 'manual'
+  const [manualMode, setManualMode] = useState('stationary'); // Mode manuel sélectionné
+  const [modeControlVisible, setModeControlVisible] = useState(false); // Visibilité panneau contrôle
+  
+  // État de la calibration
+  const [calibrationModal, setCalibrationModal] = useState({
+    visible: false,
+    progress: 0,
+    message: '',
+    step: ''
+  });
+  
+  // Référence pour les gestes de pan
+  const panRef = useRef();
+
+  // Dimensions de l'affichage SVG
+  const svgWidth = screenWidth;
+  const svgHeight = screenHeight - 200; // Espace pour les contrôles et métriques
+
+  useEffect(() => {
+    initializeSystem();
+    initializeBattery();
+    
+    // *** CORRECTION: Suppression de la mise à jour périodique qui cause la boucle infinie ***
+    // Les métriques sont maintenant mises à jour via les callbacks du SDK
+    
+    return () => {
+      if (localizationSDK) {
+        localizationSDK.stopTracking();
+      }
+    };
+  }, []);
+
+  // *** NOUVEAU: Mise à jour de la batterie séparée pour éviter les boucles infinies ***
+  useEffect(() => {
+    const batteryInterval = setInterval(async () => {
+      try {
+        const newLevel = await Battery.getBatteryLevelAsync();
+        const newState = await Battery.getBatteryStateAsync();
+        setBatteryLevel(newLevel);
+        setBatteryState(newState);
+      } catch (error) {
+        console.warn('Erreur mise à jour batterie:', error);
+      }
+    }, 30000); // Mise à jour toutes les 30 secondes
+    
+    return () => clearInterval(batteryInterval);
+  }, []);
+
+  // Configuration des callbacks du SDK
+  useEffect(() => {
+    // *** CORRECTION: Throttling des mises à jour pour éviter les boucles infinies ***
+    let lastUpdateTime = 0;
+    const UPDATE_THROTTLE = 100; // Limiter à 10Hz maximum
+    
+    localizationSDK.setCallbacks({
+      onPositionUpdate: (x, y, theta, mode) => {
+        const now = Date.now();
+        if (now - lastUpdateTime < UPDATE_THROTTLE) {
+          return; // Ignorer si trop fréquent
+        }
+        lastUpdateTime = now;
+        
+        const pose = { x, y, theta, confidence: localizationSDK.currentState?.confidence || 0 };
+        actions.updatePose(pose);
+        actions.addTrajectoryPoint({
+          x, y, timestamp: now,
+          confidence: pose.confidence
+        });
+        
+        // Mise à jour des métriques PDR avec détection verticale (throttled)
+        const currentState = localizationSDK.currentState;
+        if (currentState) {
+          const verticalMetrics = localizationSDK.pdr?.getVerticalDetectionMetrics();
+          
+          actions.updatePDRMetrics({
+            currentMode: mode || 'stationary',
+            stepCount: currentState.stepCount || 0,
+            distance: currentState.distance || 0,
+            sampleRate: currentState.sampleRate || 25,
+            energyLevel: currentState.energyLevel || 1.0,
+            isZUPT: currentState.isZUPT || false,
+            verticalDetection: currentState.verticalDetection || null,
+            verticalMetrics: verticalMetrics
+          });
+        }
+      },
+      onModeChanged: (mode, features) => {
+        console.log(`Mode changé: ${mode}`, features);
+        actions.updatePDRMetrics({ currentMode: mode });
+      },
+      onEnergyStatusChanged: (energyStatus) => {
+        console.log('État énergétique:', energyStatus);
+        actions.updatePDRMetrics({ energyLevel: energyStatus.energyLevel || 1.0 });
+      },
+      onCalibrationProgress: (progress) => {
+        console.log('Progression calibration:', progress);
+        
+        // Afficher le modal de calibration
+        setCalibrationModal({
+          visible: progress.isCalibrating || !progress.isComplete,
+          progress: progress.progress || 0,
+          message: progress.message || 'Calibration en cours...',
+          step: progress.step || 'unknown'
+        });
+        
+        // Cacher le modal quand calibration terminée
+        if (progress.isComplete) {
+          setTimeout(() => {
+            setCalibrationModal(prev => ({ ...prev, visible: false }));
+          }, 1500); // Afficher "Terminé" pendant 1.5s
+        }
+      },
+      onDataUpdate: (sensorData) => {
+        // Mise à jour du contexte avec les données capteurs en temps réel
+        // Gestion des données enrichies d'AdvancedSensorManager
+        const accelerometer = sensorData.accelerometer || { x: 0, y: 0, z: 0 };
+        const gyroscope = sensorData.gyroscope || { x: 0, y: 0, z: 0 };
+        const magnetometer = sensorData.magnetometer || { x: 0, y: 0, z: 0 };
+        
+        // Ajout de la magnitude pour l'accéléromètre si pas déjà présente
+        if (accelerometer && !accelerometer.magnitude) {
+          accelerometer.magnitude = Math.sqrt(
+            accelerometer.x ** 2 + accelerometer.y ** 2 + accelerometer.z ** 2
+          );
+        }
+        
+        actions.updateSensors({
+          accelerometer,
+          gyroscope,
+          magnetometer,
+          metadata: sensorData.metadata || {}
+        });
+      }
+    });
+  }, [actions]);
+
+  /**
+   * Initialisation de la batterie
+   */
+  const initializeBattery = async () => {
+    try {
+      const level = await Battery.getBatteryLevelAsync();
+      setBatteryLevel(level);
+      
+      const state = await Battery.getBatteryStateAsync();
+      setBatteryState(state);
+      
+    } catch (error) {
+      console.warn('Impossible d\'obtenir les informations de batterie:', error);
+    }
+  };
+
+  /**
+   * Initialisation du système
+   */
+  const initializeSystem = async () => {
+    try {
+      // Position initiale par défaut à (0, 0)
+      const initialPose = { x: 0, y: 0, theta: 0 };
+
+      // Initialisation du SDK sans carte préchargée
+      await localizationSDK.initialize(null);
+      localizationSDK.resetPosition(0, 0, 0, 0);
+      actions.resetPose(initialPose);
+      
+      setIsMapLoaded(true);
+      
+    } catch (error) {
+      console.error('Erreur initialisation:', error);
+      Alert.alert('Erreur', 'Impossible d\'initialiser le système de localisation');
+    }
+  };
+
+  /**
+   * Démarrage/arrêt du tracking
+   */
+  const toggleTracking = async () => {
+    if (state.isTracking) {
+      actions.setTracking(false);
+      localizationSDK.stopTracking();
+    } else {
+      actions.setTracking(true);
+      await localizationSDK.startTracking();
+    }
+  };
+
+  /**
+   * Réinitialisation de la position à (0,0)
+   */
+  const resetPosition = () => {
+    Alert.alert(
+      'Réinitialiser la position',
+      'Êtes-vous sûr de vouloir réinitialiser votre position à (0,0) ?',
+      [
+        { text: 'Annuler', style: 'cancel' },
+        {
+          text: 'Réinitialiser',
+          onPress: () => {
+            const initialPose = { x: 0, y: 0, theta: 0 };
+            actions.resetPose(initialPose);
+            localizationSDK.resetPosition(0, 0, 0, 0);
+            setViewOffset({ x: 0, y: 0 });
+          }
+        }
+      ]
+    );
+  };
+
+  /**
+   * *** NOUVEAU: Basculement mode détection automatique/manuel ***
+   */
+  const toggleDetectionMode = () => {
+    const newMode = detectionMode === 'auto' ? 'manual' : 'auto';
+    setDetectionMode(newMode);
+    
+    if (newMode === 'manual') {
+      // Passer en mode manuel - forcer le mode sélectionné
+      localizationSDK.setManualMode(manualMode);
+      setModeControlVisible(true);
+    } else {
+      // Passer en mode automatique - réactiver la détection
+      localizationSDK.setAutoMode();
+      setModeControlVisible(false);
+    }
+    
+    console.log(`[MODE CONTROL] Basculement vers mode ${newMode}`);
+  };
+
+  /**
+   * *** NOUVEAU: Changement de mode manuel ***
+   */
+  const changeManualMode = (newMode) => {
+    setManualMode(newMode);
+    
+    if (detectionMode === 'manual') {
+      // Appliquer immédiatement si en mode manuel
+      localizationSDK.setManualMode(newMode);
+    }
+    
+    console.log(`[MODE CONTROL] Mode manuel changé vers: ${newMode}`);
+  };
+
+  /**
+   * *** NOUVEAU: Basculement visibilité panneau contrôle ***
+   */
+  const toggleModeControlPanel = () => {
+    setModeControlVisible(!modeControlVisible);
+  };
+
+  /**
+   * Conversion des coordonnées monde vers l'écran SVG
+   */
+  const worldToSVG = (worldPos) => {
+    return scaleConverter.worldToScreen(worldPos.x, worldPos.y);
+  };
+
+  /**
+   * Gestionnaire de zoom
+   */
+  const handleZoomIn = () => {
+    const newZoom = Math.min(zoom + 1, MAX_ZOOM);
+    setZoom(newZoom);
+    scaleConverter.setZoom(newZoom);
+  };
+
+  const handleZoomOut = () => {
+    const newZoom = Math.max(zoom - 1, MIN_ZOOM);
+    setZoom(newZoom);
+    scaleConverter.setZoom(newZoom);
+  };
+
+  /**
+   * Gestionnaire de panoramique
+   */
+  const panResponder = PanResponder.create({
+    onMoveShouldSetPanResponder: () => true,
+    onPanResponderMove: (evt, gestureState) => {
+      const newOffset = {
+        x: viewOffset.x + gestureState.dx,
+        y: viewOffset.y + gestureState.dy
+      };
+      setViewOffset(newOffset);
+      scaleConverter.setViewOffset(newOffset);
+    },
+    onPanResponderRelease: () => {
+      // Optionnel: ajouter une logique de snap ou de limites
+    },
+  });
+
+  /**
+   * Rendu de la grille noire
+   */
+  const renderGrid = () => {
+    const gridSize = scaleConverter.getGridSize(); // Taille adaptative selon le zoom
+    const lines = [];
+    
+    // Calculer les limites visibles en utilisant le convertisseur
+    const visibleBounds = scaleConverter.getVisibleBounds();
+    const minX = Math.floor(visibleBounds.minX / gridSize) * gridSize;
+    const maxX = Math.ceil(visibleBounds.maxX / gridSize) * gridSize;
+    const minY = Math.floor(visibleBounds.minY / gridSize) * gridSize;
+    const maxY = Math.ceil(visibleBounds.maxY / gridSize) * gridSize;
+    
+    // Lignes verticales
+    for (let x = minX; x <= maxX; x += gridSize) {
+      const svgStart = worldToSVG({ x, y: minY });
+      const svgEnd = worldToSVG({ x, y: maxY });
+      lines.push(
+        <Line
+          key={`v-${x}`}
+          x1={svgStart.x}
+          y1={svgStart.y}
+          x2={svgEnd.x}
+          y2={svgEnd.y}
+          stroke="#333333"
+          strokeWidth="1"
+          opacity="0.3"
+        />
+      );
+    }
+    
+    // Lignes horizontales
+    for (let y = minY; y <= maxY; y += gridSize) {
+      const svgStart = worldToSVG({ x: minX, y });
+      const svgEnd = worldToSVG({ x: maxX, y });
+      lines.push(
+        <Line
+          key={`h-${y}`}
+          x1={svgStart.x}
+          y1={svgStart.y}
+          x2={svgEnd.x}
+          y2={svgEnd.y}
+          stroke="#333333"
+          strokeWidth="1"
+          opacity="0.3"
+        />
+      );
+    }
+    
+    return <G>{lines}</G>;
+  };
+
+  /**
+   * Rendu de la trajectoire en vert fluo
+   */
+  const renderTrajectory = () => {
+    if (!state.trajectory || state.trajectory.length < 2) return null;
+    
+    const pathData = state.trajectory.map((point, index) => {
+      const svgPos = worldToSVG({ x: point.x, y: point.y });
+      return `${index === 0 ? 'M' : 'L'} ${svgPos.x} ${svgPos.y}`;
+    }).join(' ');
+    
+    return (
+      <Path
+        d={pathData}
+        stroke="#00ff00"  // Vert fluo
+        strokeWidth="3"
+        fill="none"
+        opacity="0.9"
+      />
+    );
+  };
+
+  /**
+   * Rendu de la position actuelle
+   */
+  const renderCurrentPosition = () => {
+    const svgPos = worldToSVG({ x: state.pose.x, y: state.pose.y });
+    
+    // Indicateur de direction
+    const headingLength = 30;
+    const headingX = svgPos.x + Math.cos(state.pose.theta) * headingLength;
+    const headingY = svgPos.y - Math.sin(state.pose.theta) * headingLength;
+    
+    return (
+      <G>
+        {/* Ligne de direction */}
+        <Line
+          x1={svgPos.x}
+          y1={svgPos.y}
+          x2={headingX}
+          y2={headingY}
+          stroke="#00ff00"  // Vert fluo
+          strokeWidth="4"
+        />
+        {/* Position actuelle */}
+        <Circle
+          cx={svgPos.x}
+          cy={svgPos.y}
+          r="15"
+          fill="#00ff00"  // Vert fluo
+          stroke="#ffffff"
+          strokeWidth="3"
+        />
+        {/* Niveau de confiance */}
+        <Circle
+          cx={svgPos.x}
+          cy={svgPos.y}
+          r={15 + (1 - state.pose.confidence) * 30}
+          fill="none"
+          stroke="rgba(0, 255, 0, 0.3)"
+          strokeWidth="2"
+        />
+      </G>
+    );
+  };
+
+  /**
+   * Rendu des métriques en temps réel
+   */
+  const renderMetrics = () => {
+    const getBatteryIcon = () => {
+      if (batteryLevel > 0.75) return 'battery-full';
+      if (batteryLevel > 0.5) return 'battery-half';
+      if (batteryLevel > 0.25) return 'battery-dead';
+      return 'battery-dead';
+    };
+
+    const getBatteryColor = () => {
+      if (batteryLevel > 0.5) return '#00ff88';
+      if (batteryLevel > 0.25) return '#ffaa00';
+      return '#ff4444';
+    };
+
+    // Détection d'alertes
+    const getConfidenceColor = () => {
+      if (state.pose.confidence > 0.5) return '#00ff88';
+      if (state.pose.confidence > 0.2) return '#ffaa00';
+      return '#ff4444';
+    };
+
+    const shouldShowStepAlert = () => {
+      // Alerte si pas de pas détectés après 10 secondes de marche
+      return state.isTracking && state.currentMode === 'walking' && 
+             (state.stepCount || 0) === 0 && Date.now() - (state.lastModeChange || 0) > 10000;
+    };
+
+    const shouldShowConfidenceAlert = () => {
+      // Alerte si confiance très faible trop longtemps
+      return state.pose.confidence < 0.05 && state.isTracking;
+    };
+
+    // *** NOUVEAU: Couleur du mode selon détection auto/manuel ***
+    const getModeColor = () => {
+      if (detectionMode === 'manual') return '#ffaa00'; // Orange pour manuel
+      return '#00ff88'; // Vert pour automatique
+    };
+
+    const getModeLabel = () => {
+      const baseMode = state.currentMode || 'STATIONNAIRE';
+      const prefix = detectionMode === 'manual' ? 'M:' : 'A:';
+      return `${prefix}${baseMode.toUpperCase()}`;
+    };
+
+    return (
+      <View style={styles.metricsPanel}>
+        {/* Métriques principales */}
+        <View style={styles.metricsRow}>
+          <View style={styles.metricItem}>
+            <Text style={styles.metricLabel}>Position</Text>
+            <Text style={styles.metricValue}>
+              ({state.pose.x.toFixed(1)}, {state.pose.y.toFixed(1)})
+            </Text>
+          </View>
+          
+          <View style={styles.metricItem}>
+            <Text style={styles.metricLabel}>Orientation</Text>
+            <Text style={styles.metricValue}>
+              {(state.pose.theta * 180 / Math.PI).toFixed(1)}°
+            </Text>
+          </View>
+        </View>
+
+        {/* Métriques PDR avec indicateur mode */}
+        <View style={styles.metricsRow}>
+          <TouchableOpacity 
+            style={styles.metricItem} 
+            onPress={toggleModeControlPanel}
+          >
+            <Text style={styles.metricLabel}>Mode</Text>
+            <Text style={[styles.metricValue, { color: getModeColor() }]}>
+              {getModeLabel()}
+            </Text>
+            <Ionicons 
+              name={detectionMode === 'manual' ? "hand-left" : "refresh"} 
+              size={12} 
+              color={getModeColor()} 
+            />
+          </TouchableOpacity>
+          
+          <View style={styles.metricItem}>
+            <Text style={styles.metricLabel}>Pas</Text>
+            <Text style={styles.metricValue}>{state.stepCount || 0}</Text>
+            {shouldShowStepAlert() && (
+              <Ionicons name="warning" size={12} color="#ff4444" />
+            )}
+          </View>
+        </View>
+
+        {/* Métriques techniques */}
+        <View style={styles.metricsRow}>
+          <View style={styles.metricItem}>
+            <Text style={styles.metricLabel}>Confiance</Text>
+            <Text style={[styles.metricValue, { color: getConfidenceColor() }]}>
+              {(state.pose.confidence * 100).toFixed(0)}%
+            </Text>
+            {shouldShowConfidenceAlert() && (
+              <Ionicons name="warning" size={12} color="#ff4444" />
+            )}
+          </View>
+          
+          <View style={styles.metricItem}>
+            <Text style={styles.metricLabel}>Distance</Text>
+            <Text style={styles.metricValue}>
+              {(state.distance || 0).toFixed(1)} m
+            </Text>
+          </View>
+        </View>
+
+        {/* Batterie */}
+        <View style={styles.metricsRow}>
+          <View style={styles.metricItem}>
+            <Ionicons 
+              name={getBatteryIcon()} 
+              size={20} 
+              color={getBatteryColor()} 
+            />
+            <Text style={[styles.metricValue, { color: getBatteryColor() }]}>
+              {(batteryLevel * 100).toFixed(0)}%
+            </Text>
+          </View>
+          
+          <View style={styles.metricItem}>
+            <Text style={styles.metricLabel}>Zoom</Text>
+            <Text style={styles.metricValue}>x{zoom}</Text>
+          </View>
+        </View>
+      </View>
+    );
+  };
+
+  /**
+   * *** NOUVEAU: Rendu du panneau de contrôle de mode ***
+   */
+  const renderModeControlPanel = () => {
+    if (!modeControlVisible) return null;
+
+    const modes = [
+      { key: 'stationary', label: 'Stationnaire', icon: 'pause' },
+      { key: 'walking', label: 'Marche', icon: 'walk' },
+      { key: 'crawling', label: 'Ramper', icon: 'body' },
+      { key: 'running', label: 'Course', icon: 'fitness' }
+    ];
+
+    const getModeColor = () => {
+      if (detectionMode === 'manual') return '#ffaa00'; // Orange pour manuel
+      return '#00ff88'; // Vert pour automatique
+    };
+
+    return (
+      <View style={styles.modeControlPanel}>
+        <View style={styles.modeControlContent}>
+          <View style={styles.modeControlHeader}>
+            <Text style={styles.modeControlTitle}>Contrôle de Mode</Text>
+            <TouchableOpacity onPress={toggleModeControlPanel}>
+              <Ionicons name="close" size={20} color="#ffffff" />
+            </TouchableOpacity>
+          </View>
+
+        {/* Basculement Auto/Manuel */}
+        <View style={styles.detectionModeRow}>
+          <TouchableOpacity
+            style={[
+              styles.detectionModeButton,
+              detectionMode === 'auto' && styles.detectionModeActive
+            ]}
+            onPress={() => {
+              if (detectionMode !== 'auto') toggleDetectionMode();
+            }}
+          >
+            <Ionicons name="refresh" size={16} color={detectionMode === 'auto' ? "#000000" : "#00ff88"} />
+            <Text style={[
+              styles.detectionModeText,
+              { color: detectionMode === 'auto' ? "#000000" : "#00ff88" }
+            ]}>
+              AUTO
+            </Text>
+          </TouchableOpacity>
+
+          <TouchableOpacity
+            style={[
+              styles.detectionModeButton,
+              detectionMode === 'manual' && styles.detectionModeActive
+            ]}
+            onPress={() => {
+              if (detectionMode !== 'manual') toggleDetectionMode();
+            }}
+          >
+            <Ionicons name="hand-left" size={16} color={detectionMode === 'manual' ? "#000000" : "#ffaa00"} />
+            <Text style={[
+              styles.detectionModeText,
+              { color: detectionMode === 'manual' ? "#000000" : "#ffaa00" }
+            ]}>
+              MANUEL
+            </Text>
+          </TouchableOpacity>
+        </View>
+
+        {/* Sélection mode manuel */}
+        {detectionMode === 'manual' && (
+          <View style={styles.manualModeGrid}>
+            {modes.map(mode => (
+              <TouchableOpacity
+                key={mode.key}
+                style={[
+                  styles.manualModeButton,
+                  manualMode === mode.key && styles.manualModeActive
+                ]}
+                onPress={() => changeManualMode(mode.key)}
+              >
+                <Ionicons 
+                  name={mode.icon} 
+                  size={20} 
+                  color={manualMode === mode.key ? "#000000" : "#ffffff"} 
+                />
+                <Text style={[
+                  styles.manualModeText,
+                  { color: manualMode === mode.key ? "#000000" : "#ffffff" }
+                ]}>
+                  {mode.label}
+                </Text>
+              </TouchableOpacity>
+            ))}
+          </View>
+        )}
+
+        {/* Informations mode actuel */}
+        <View style={styles.currentModeInfo}>
+          <Text style={styles.currentModeLabel}>Mode actuel:</Text>
+          <Text style={[styles.currentModeValue, { color: getModeColor() }]}>
+            {detectionMode === 'auto' ? 
+              `Automatique (${(state.currentMode || 'stationnaire').toUpperCase()})` :
+              `Manuel (${manualMode.toUpperCase()})`
+            }
+          </Text>
+        </View>
+        </View>
+      </View>
+    );
+  };
+
+  /**
+   * Rendu des alertes de diagnostic
+   */
+  const renderDiagnosticAlerts = () => {
+    const alerts = [];
+    
+    // Alerte confiance faible
+    if (state.pose.confidence < 0.05 && state.isTracking) {
+      alerts.push({
+        key: 'low-confidence',
+        icon: 'warning',
+        color: '#ff4444',
+        message: 'Confiance très faible - Vérifiez la calibration'
+      });
+    }
+    
+    // Alerte pas non détectés
+    if (state.isTracking && state.currentMode === 'walking' && 
+        (state.stepCount || 0) === 0 && Date.now() - (state.lastModeChange || 0) > 10000) {
+      alerts.push({
+        key: 'no-steps',
+        icon: 'footsteps',
+        color: '#ffaa00', 
+        message: 'Aucun pas détecté en mode marche'
+      });
+    }
+    
+    // Alerte magnétomètre
+    if (state.sensors?.metadata?.magnetometerConfidence < 0.3) {
+      alerts.push({
+        key: 'mag-confidence',
+        icon: 'compass',
+        color: '#ffaa00',
+        message: 'Interférences magnétiques détectées'
+      });
+    }
+    
+    if (alerts.length === 0) return null;
+    
+    return (
+      <View style={styles.alertsContainer}>
+        {alerts.map(alert => (
+          <View key={alert.key} style={[styles.alertItem, { borderLeftColor: alert.color }]}>
+            <Ionicons name={alert.icon} size={16} color={alert.color} />
+            <Text style={[styles.alertText, { color: alert.color }]}>
+              {alert.message}
+            </Text>
+          </View>
+        ))}
+      </View>
+    );
+  };
+
+  if (!isMapLoaded) {
+    return (
+      <SafeAreaView style={styles.container}>
+        <View style={styles.loadingContainer}>
+          <Ionicons name="map" size={64} color="#00ff88" />
+          <Text style={styles.loadingText}>Initialisation de la carte...</Text>
+        </View>
+      </SafeAreaView>
+    );
+  }
+
+  return (
+    <SafeAreaView style={styles.container}>
+      {/* Carte SVG avec gestes */}
+      <View style={styles.mapContainer} {...panResponder.panHandlers}>
+        <Svg width={svgWidth} height={svgHeight} style={styles.svg}>
+          {/* Fond noir */}
+          <Path
+            d={`M 0 0 L ${svgWidth} 0 L ${svgWidth} ${svgHeight} L 0 ${svgHeight} Z`}
+            fill="#000000"
+          />
+          
+          {/* Grille */}
+          {renderGrid()}
+          
+          {/* Trajectoire */}
+          {renderTrajectory()}
+          
+          {/* Position actuelle */}
+          {renderCurrentPosition()}
+        </Svg>
+      </View>
+
+      {/* Métriques en temps réel */}
+      {renderMetrics()}
+
+      {/* Alertes de diagnostic */}
+      {renderDiagnosticAlerts()}
+
+      {/* Contrôles */}
+      <View style={styles.controlsContainer}>
+        <TouchableOpacity
+          style={[styles.controlButton, state.isTracking && styles.activeButton]}
+          onPress={toggleTracking}
+        >
+          <Ionicons 
+            name={state.isTracking ? "pause" : "play"} 
+            size={24} 
+            color={state.isTracking ? "#000000" : "#00ff88"} 
+          />
+        </TouchableOpacity>
+        
+        <TouchableOpacity style={styles.controlButton} onPress={resetPosition}>
+          <Ionicons name="refresh" size={24} color="#00ff88" />
+        </TouchableOpacity>
+        
+        <TouchableOpacity style={styles.controlButton} onPress={handleZoomOut}>
+          <Ionicons name="remove" size={24} color="#00ff88" />
+        </TouchableOpacity>
+        
+        <TouchableOpacity style={styles.controlButton} onPress={handleZoomIn}>
+          <Ionicons name="add" size={24} color="#00ff88" />
+        </TouchableOpacity>
+      </View>
+
+      {/* Modal de calibration */}
+      <Modal
+        visible={calibrationModal.visible}
+        transparent={true}
+        animationType="fade"
+      >
+        <View style={styles.calibrationModalOverlay}>
+          <View style={styles.calibrationModalContent}>
+            <View style={styles.calibrationHeader}>
+              <Ionicons name="compass" size={32} color="#00ff88" />
+              <Text style={styles.calibrationTitle}>Calibration automatique</Text>
+            </View>
+            
+            <Text style={styles.calibrationMessage}>
+              {calibrationModal.message}
+            </Text>
+            
+            <Text style={styles.calibrationInstruction}>
+              📱 Placez le téléphone en poche et bougez naturellement
+            </Text>
+            
+            <View style={styles.progressContainer}>
+              <View style={styles.progressBar}>
+                <View 
+                  style={[
+                    styles.progressFill, 
+                    { width: `${(calibrationModal.progress * 100)}%` }
+                  ]} 
+                />
+              </View>
+              <Text style={styles.progressText}>
+                {(calibrationModal.progress * 100).toFixed(0)}%
+              </Text>
+            </View>
+            
+            {calibrationModal.progress < 1 && (
+              <ActivityIndicator size="large" color="#00ff88" style={styles.spinner} />
+            )}
+            
+            {calibrationModal.progress >= 1 && (
+              <View style={styles.calibrationSuccess}>
+                <Ionicons name="checkmark-circle" size={24} color="#00ff88" />
+                <Text style={styles.successText}>Calibration terminée !</Text>
+              </View>
+            )}
+          </View>
+        </View>
+      </Modal>
+
+      {/* Rendu du panneau de contrôle de mode */}
+      {renderModeControlPanel()}
+    </SafeAreaView>
+  );
+}
+
+const styles = StyleSheet.create({
+  container: {
+    flex: 1,
+    backgroundColor: '#000000',
+  },
+  loadingContainer: {
+    flex: 1,
+    justifyContent: 'center',
+    alignItems: 'center',
+    backgroundColor: '#000000',
+  },
+  loadingText: {
+    color: '#ffffff',
+    fontSize: 18,
+    marginTop: 20,
+  },
+  mapContainer: {
+    flex: 1,
+  },
+  svg: {
+    backgroundColor: '#000000',
+  },
+  metricsPanel: {
+    backgroundColor: 'rgba(0, 0, 0, 0.9)',
+    padding: 15,
+    borderTopWidth: 1,
+    borderTopColor: '#00ff88',
+  },
+  metricsRow: {
+    flexDirection: 'row',
+    justifyContent: 'space-between',
+    marginBottom: 8,
+  },
+  metricItem: {
+    flex: 1,
+    alignItems: 'center',
+  },
+  metricLabel: {
+    color: '#888888',
+    fontSize: 12,
+    fontFamily: 'monospace',
+  },
+  metricValue: {
+    color: '#00ff88',
+    fontSize: 14,
+    fontWeight: 'bold',
+    fontFamily: 'monospace',
+  },
+  controlsContainer: {
+    flexDirection: 'row',
+    justifyContent: 'center',
+    alignItems: 'center',
+    backgroundColor: 'rgba(0, 0, 0, 0.9)',
+    paddingVertical: 15,
+    paddingHorizontal: 20,
+    gap: 20,
+    borderTopWidth: 1,
+    borderTopColor: '#00ff88',
+  },
+  controlButton: {
+    width: 50,
+    height: 50,
+    borderRadius: 25,
+    backgroundColor: 'rgba(0, 255, 136, 0.2)',
+    borderWidth: 2,
+    borderColor: '#00ff88',
+    justifyContent: 'center',
+    alignItems: 'center',
+  },
+  activeButton: {
+    backgroundColor: '#00ff88',
+  },
+  alertsContainer: {
+    backgroundColor: 'rgba(0, 0, 0, 0.9)',
+    borderTopWidth: 1,
+    borderTopColor: '#333333',
+    paddingHorizontal: 15,
+    paddingVertical: 10,
+  },
+  alertItem: {
+    flexDirection: 'row',
+    alignItems: 'center',
+    backgroundColor: 'rgba(255, 255, 255, 0.05)',
+    borderLeftWidth: 3,
+    borderRadius: 4,
+    paddingHorizontal: 12,
+    paddingVertical: 8,
+    marginBottom: 5,
+  },
+  alertText: {
+    fontSize: 12,
+    fontFamily: 'monospace',
+    marginLeft: 8,
+    flex: 1,
+  },
+  calibrationModalOverlay: {
+    flex: 1,
+    backgroundColor: 'rgba(0, 0, 0, 0.8)',
+    justifyContent: 'center',
+    alignItems: 'center',
+  },
+  calibrationModalContent: {
+    backgroundColor: '#1a1a1a',
+    borderRadius: 15,
+    padding: 25,
+    margin: 20,
+    minWidth: 300,
+    borderWidth: 2,
+    borderColor: '#00ff88',
+    alignItems: 'center',
+  },
+  calibrationHeader: {
+    flexDirection: 'row',
+    alignItems: 'center',
+    marginBottom: 20,
+  },
+  calibrationTitle: {
+    color: '#ffffff',
+    fontSize: 18,
+    fontWeight: 'bold',
+    marginLeft: 10,
+  },
+  calibrationMessage: {
+    color: '#cccccc',
+    fontSize: 14,
+    textAlign: 'center',
+    marginBottom: 15,
+    fontFamily: 'monospace',
+  },
+  calibrationInstruction: {
+    color: '#ffaa00',
+    fontSize: 12,
+    textAlign: 'center',
+    marginBottom: 20,
+    fontStyle: 'italic',
+  },
+  progressContainer: {
+    width: '100%',
+    alignItems: 'center',
+    marginBottom: 20,
+  },
+  progressBar: {
+    width: '100%',
+    height: 8,
+    backgroundColor: '#333333',
+    borderRadius: 4,
+    overflow: 'hidden',
+    marginBottom: 8,
+  },
+  progressFill: {
+    height: '100%',
+    backgroundColor: '#00ff88',
+    borderRadius: 4,
+  },
+  progressText: {
+    color: '#00ff88',
+    fontSize: 14,
+    fontWeight: 'bold',
+    fontFamily: 'monospace',
+  },
+  spinner: {
+    marginTop: 10,
+  },
+  calibrationSuccess: {
+    flexDirection: 'row',
+    alignItems: 'center',
+    marginTop: 10,
+  },
+  successText: {
+    color: '#00ff88',
+    fontSize: 14,
+    fontWeight: 'bold',
+    marginLeft: 8,
+  },
+  modeControlPanel: {
+    position: 'absolute',
+    top: 0,
+    left: 0,
+    right: 0,
+    bottom: 0,
+    backgroundColor: 'rgba(0, 0, 0, 0.9)',
+    justifyContent: 'center',
+    alignItems: 'center',
+    paddingHorizontal: 20,
+  },
+  modeControlContent: {
+    backgroundColor: '#1a1a1a',
+    borderRadius: 15,
+    padding: 25,
+    minWidth: 300,
+    maxWidth: '90%',
+    borderWidth: 2,
+    borderColor: '#00ff88',
+  },
+  modeControlHeader: {
+    flexDirection: 'row',
+    justifyContent: 'space-between',
+    alignItems: 'center',
+    marginBottom: 20,
+  },
+  modeControlTitle: {
+    color: '#ffffff',
+    fontSize: 18,
+    fontWeight: 'bold',
+  },
+  detectionModeRow: {
+    flexDirection: 'row',
+    justifyContent: 'center',
+    alignItems: 'center',
+    marginBottom: 10,
+  },
+  detectionModeButton: {
+    width: 100,
+    height: 40,
+    borderRadius: 20,
+    backgroundColor: 'rgba(255, 255, 255, 0.2)',
+    borderWidth: 2,
+    borderColor: '#00ff88',
+    justifyContent: 'center',
+    alignItems: 'center',
+    marginHorizontal: 5,
+  },
+  detectionModeActive: {
+    backgroundColor: '#00ff88',
+  },
+  detectionModeText: {
+    color: '#00ff88',
+    fontSize: 14,
+    fontWeight: 'bold',
+  },
+  manualModeGrid: {
+    flexDirection: 'row',
+    flexWrap: 'wrap',
+    justifyContent: 'center',
+    marginBottom: 10,
+  },
+  manualModeButton: {
+    width: 100,
+    height: 40,
+    borderRadius: 20,
+    backgroundColor: 'rgba(255, 255, 255, 0.2)',
+    borderWidth: 2,
+    borderColor: '#00ff88',
+    justifyContent: 'center',
+    alignItems: 'center',
+    marginHorizontal: 5,
+  },
+  manualModeActive: {
+    backgroundColor: '#00ff88',
+  },
+  manualModeText: {
+    color: '#00ff88',
+    fontSize: 14,
+    fontWeight: 'bold',
+  },
+  currentModeInfo: {
+    marginTop: 10,
+  },
+  currentModeLabel: {
+    color: '#888888',
+    fontSize: 12,
+    fontFamily: 'monospace',
+  },
+  currentModeValue: {
+    color: '#00ff88',
+    fontSize: 14,
+    fontWeight: 'bold',
+    fontFamily: 'monospace',
+  },
 }); 