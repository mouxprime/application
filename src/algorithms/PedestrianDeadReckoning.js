--- conflicted
+++ resolved
@@ -1,2613 +1,1495 @@
-<<<<<<< HEAD
-import { create, all } from 'mathjs';
-
-const math = create(all);
-
-/**
- * Système de Dead Reckoning Piéton (PDR) avancé avec détection d'activité et ZUPT
- * Intégration AttitudeTracker pour orientation adaptative (plus d'OrientationCalibrator fixe)
- */
-export class PedestrianDeadReckoning {
-  constructor(config = {}) {
-    this.config = {
-      // Paramètres de détection de pas adaptés pour poche
-      stepDetectionWindow: config.stepDetectionWindow || 30, // 30 échantillons (augmenté)
-      stepThreshold: config.stepThreshold || 1.0, // 1.0 m/s² (réduit pour plus de sensibilité)
-      crawlThreshold: config.crawlThreshold || 1.0, // 1.0 m/s² (augmenté pour poche)
-      crawlPitchThreshold: config.crawlPitchThreshold || 30, // degrés (sera retiré)
-      
-      // Paramètres de longueur de pas
-      defaultStepLength: config.defaultStepLength || 0.7, // mètres
-      heightRatio: config.heightRatio || 0.4, // ratio taille/longueur pas
-      crawlSpeed: config.crawlSpeed || 0.3, // m/s
-      
-      // Paramètres ZUPT adaptés pour poche
-      zuptThreshold: config.zuptThreshold || 0.1, // m/s²
-      zuptDuration: config.zuptDuration || 300, // 300ms (augmenté pour éviter micro-mouvements)
-      
-      // Échantillonnage adaptatif
-      baseSampleRate: config.baseSampleRate || 25, // Hz
-      highSampleRate: config.highSampleRate || 100, // Hz
-      motionThreshold: config.motionThreshold || 2.0, // m/s²
-      
-      ...config
-    };
-
-    // État du système
-    this.currentMode = 'stationary'; // stationary, walking, crawling, running
-    this.currentSampleRate = this.config.baseSampleRate;
-    this.lastStepTime = 0;
-    this.stepCount = 0;
-    this.crawlDistance = 0;
-    
-    // Buffers pour analyse
-    this.accelerationBuffer = [];
-    this.gyroscopeBuffer = [];
-    this.magnetometerBuffer = [];
-    this.barometerBuffer = [];
-    
-    // État ZUPT
-    this.isZUPT = false;
-    this.zuptStartTime = 0;
-    
-    // Classification d'activité
-    this.activityFeatures = {
-      accelerationVariance: 0,
-      devicePitch: 0,
-      deviceRoll: 0,
-      stepFrequency: 0,
-      peakAmplitude: 0
-    };
-    
-    // Calibration utilisateur
-    this.userHeight = 1.7; // mètres par défaut
-    this.dynamicStepLength = this.config.defaultStepLength;
-    
-    // Callbacks
-    this.onStepDetected = null;
-    this.onModeChanged = null;
-    this.onPositionUpdate = null;
-    
-    // Position et orientation
-    this.position = { x: 0, y: 0, z: 0 };
-    this.orientation = { pitch: 0, roll: 0, yaw: 0 };
-    this.velocity = { vx: 0, vy: 0, vz: 0 };
-
-    // Ajouté pour la nouvelle méthode detectSteps
-    this.accelerationHistory = [];
-
-    // Ajout d'une variable pour le dernier log
-    this.lastLogTime = 0;
-    
-    // *** NOUVEAU: Système de classification stable ***
-    this.lastModeUpdate = 0;
-    this.modeUpdateInterval = 1000; // *** CORRIGÉ: Réduit à 1 seconde pour transitions plus rapides ***
-    this.modeVotes = []; // Historique des votes pour stabilité
-    this.maxVotes = 20; // *** CORRIGÉ: Réduit de 50 à 20 votes ***
-    
-    // *** NOUVEAU: Système de calibration adaptative pour coefficient k ***
-    this.calibrationState = {
-      isWarmingUp: true,
-      warmupSamples: 0,
-      warmupTarget: 100, // Nombre d'échantillons pour calibration initiale
-      amplitudeHistory: [], // Historique des amplitudes pour calibration
-      baselineStd: null, // Écart-type de référence après warm-up
-      adaptiveK: {
-        walking: 0.3,
-        running: 0.2,
-        crawling: 0.5,
-        default: 0.4
-      },
-      // *** NOUVEAU: Calibration utilisateur avancée ***
-      userCalibration: {
-        isActive: false,
-        phase: 'idle', // 'idle', 'normal_walk', 'slow_walk', 'completed'
-        normalWalkData: [],
-        slowWalkData: [],
-        personalizedThresholds: {
-          varianceMin: 0.025,
-          amplitudeMin: 0.2,
-          frequencyMin: 0.2,
-          normalWalkVariance: null,
-          slowWalkVariance: null,
-          normalWalkAmplitude: null,
-          slowWalkAmplitude: null
-        }
-      }
-    };
-  }
-
-  /**
-   * Initialisation avec paramètres utilisateur
-   */
-  initialize(userHeight = 1.7) {
-    this.userHeight = userHeight;
-    this.dynamicStepLength = userHeight * this.config.heightRatio;
-    console.log(`PDR initialisé - Taille: ${userHeight}m, Longueur pas: ${this.dynamicStepLength.toFixed(2)}m`);
-  }
-
-  /**
-   * Traitement principal des données de capteurs (SIMPLIFIÉ - plus d'OrientationCalibrator)
-   */
-  processSensorData(sensorData) {
-    const { accelerometer, gyroscope, magnetometer, barometer } = sensorData;
-    
-    // Ajout aux buffers avec données brutes (transformation via AttitudeTracker dans LocalizationSDK)
-    this.updateBuffers(accelerometer, gyroscope, magnetometer, barometer);
-    
-    // Classification d'activité
-    this.classifyActivity();
-    
-    // Adaptation du taux d'échantillonnage
-    this.adaptSampleRate();
-    
-    // Détection de pas/crawling selon le mode
-    if (this.currentMode === 'walking' || this.currentMode === 'running') {
-      this.detectSteps(accelerometer);
-    } else if (this.currentMode === 'crawling') {
-      this.processCrawling();
-    }
-    
-    // Zero-Velocity Updates
-    this.processZUPT();
-    
-    // Mise à jour de la position
-    this.updatePosition();
-    
-    // *** NOUVEAU: Log périodique du statut même sans pas détectés ***
-    const now = Date.now();
-    if (now - this.lastLogTime >= 2000) {
-      const timeUntilNextUpdate = Math.max(0, this.modeUpdateInterval - (now - this.lastModeUpdate));
-      const secondsUntilUpdate = Math.ceil(timeUntilNextUpdate / 1000);
-      console.log(`[STATUS] Mode: ${this.currentMode}, Pas: ${this.stepCount}, Prochaine éval: ${secondsUntilUpdate}s`);
-      
-      // *** NOUVEAU: Log des métriques de classification pour debug ***
-      if (this.activityFeatures.accelerationVariance > 0) {
-        console.log(`[METRICS] Variance: ${this.activityFeatures.accelerationVariance.toFixed(3)}, Freq: ${this.activityFeatures.stepFrequency.toFixed(2)}, Amp: ${this.activityFeatures.peakAmplitude.toFixed(3)}`);
-      }
-      
-      // *** NOUVEAU: Log des valeurs brutes des capteurs pour debug ***
-      if (this.accelerationBuffer.length > 0) {
-        const lastAcc = this.accelerationBuffer[this.accelerationBuffer.length - 1];
-        console.log(`[SENSORS] Acc: x=${lastAcc.x.toFixed(3)}, y=${lastAcc.y.toFixed(3)}, z=${lastAcc.z.toFixed(3)}, mag=${lastAcc.magnitude.toFixed(3)}`);
-      }
-      
-      this.lastLogTime = now;
-    }
-    
-    // Callback de mise à jour
-    if (this.onPositionUpdate) {
-      this.onPositionUpdate(
-        this.position.x,
-        this.position.y,
-        this.orientation.yaw,
-        this.currentMode
-      );
-    }
-  }
-
-  /**
-   * Mise à jour des buffers de données
-   */
-  updateBuffers(acc, gyro, mag, baro) {
-    const maxBufferSize = Math.max(this.config.stepDetectionWindow, 50);
-    
-    // Buffer accéléromètre
-    this.accelerationBuffer.push({
-      ...acc,
-      magnitude: Math.sqrt(acc.x * acc.x + acc.y * acc.y + acc.z * acc.z),
-      timestamp: Date.now()
-    });
-    if (this.accelerationBuffer.length > maxBufferSize) {
-      this.accelerationBuffer.shift();
-    }
-    
-    // Buffer gyroscope
-    this.gyroscopeBuffer.push({
-      ...gyro,
-      timestamp: Date.now()
-    });
-    if (this.gyroscopeBuffer.length > maxBufferSize) {
-      this.gyroscopeBuffer.shift();
-    }
-    
-    // Buffer magnétomètre
-    if (mag) {
-      this.magnetometerBuffer.push({
-        ...mag,
-        timestamp: Date.now()
-      });
-      if (this.magnetometerBuffer.length > maxBufferSize) {
-        this.magnetometerBuffer.shift();
-      }
-    }
-    
-    // Buffer baromètre
-    if (baro) {
-      this.barometerBuffer.push({
-        pressure: baro.pressure,
-        altitude: this.pressureToAltitude(baro.pressure),
-        timestamp: Date.now()
-      });
-      if (this.barometerBuffer.length > maxBufferSize) {
-        this.barometerBuffer.shift();
-      }
-    }
-  }
-
-  /**
-   * Classification d'activité adaptée pour usage en poche (AMÉLIORÉE AVEC STABILITÉ)
-   */
-  classifyActivity() {
-    if (this.accelerationBuffer.length < this.config.stepDetectionWindow) return;
-    
-    // Calcul des caractéristiques basées sur la magnitude uniquement
-    const recentAcc = this.accelerationBuffer.slice(-this.config.stepDetectionWindow);
-    
-    // Variance de l'accélération (magnitude)
-    const accMagnitudes = recentAcc.map(a => a.magnitude);
-    const meanAcc = accMagnitudes.reduce((a, b) => a + b) / accMagnitudes.length;
-    this.activityFeatures.accelerationVariance = accMagnitudes.reduce((acc, val) => 
-      acc + Math.pow(val - meanAcc, 2), 0) / accMagnitudes.length;
-    
-    // Garde les angles pour information mais ne les utilise plus pour la classification
-    const lastAcc = recentAcc[recentAcc.length - 1];
-    this.activityFeatures.devicePitch = Math.atan2(-lastAcc.x, 
-      Math.sqrt(lastAcc.y * lastAcc.y + lastAcc.z * lastAcc.z)) * 180 / Math.PI;
-    this.activityFeatures.deviceRoll = Math.atan2(lastAcc.y, lastAcc.z) * 180 / Math.PI;
-    
-    // Fréquence des pics basée sur magnitude avec seuil adaptatif
-    const peaks = this.detectPeaks(accMagnitudes);
-    this.activityFeatures.stepFrequency = peaks.length / (this.config.stepDetectionWindow / this.currentSampleRate);
-    this.activityFeatures.peakAmplitude = peaks.length > 0 ? Math.max(...peaks) : 0;
-    
-    // *** NOUVEAU: Collecter les données de calibration utilisateur ***
-    this.collectCalibrationData();
-    
-    // *** NOUVEAU: Utiliser les seuils personnalisés ***
-    const thresholds = this.getPersonalizedThresholds();
-    
-    // *** NOUVEAU: Classification avec système de vote et seuils personnalisés ***
-    const variance = this.activityFeatures.accelerationVariance;
-    const frequency = this.activityFeatures.stepFrequency;
-    const amplitude = this.activityFeatures.peakAmplitude;
-    
-    // Déterminer le mode candidat avec seuils adaptatifs
-    let candidateMode;
-    if (variance < thresholds.varianceMin) { // *** Seuil personnalisé ***
-      candidateMode = 'stationary';
-    } else if (amplitude < 0.5 && variance < 0.1 && frequency < 1.0) { // *** CORRIGÉ: Seuils très bas ***
-      candidateMode = 'crawling';
-    } else if (frequency >= thresholds.frequencyMin && frequency < 2.5) { // *** Seuil personnalisé ***
-      if (amplitude > 1.0 && frequency > 1.6) { // *** CORRIGÉ: Seuils très bas pour running ***
-        candidateMode = 'running';
-      } else if (amplitude >= thresholds.amplitudeMin && frequency >= thresholds.frequencyMin) { // *** Seuils personnalisés ***
-        candidateMode = 'walking';
-      } else {
-        candidateMode = 'stationary'; // *** CORRIGÉ: Amplitudes trop faibles → stationary ***
-      }
-    } else if (frequency >= 2.5 || (amplitude > 0.8 && frequency > 1.6)) { // *** CORRIGÉ: Seuils très bas ***
-      candidateMode = 'running';
-    } else {
-      candidateMode = 'walking'; // *** CORRIGÉ: Par défaut walking au lieu de stationary ***
-    }
-    
-    // Ajouter le vote
-    this.modeVotes.push({
-      mode: candidateMode,
-      timestamp: Date.now(),
-      variance: variance,
-      frequency: frequency,
-      amplitude: amplitude
-    });
-    
-    // Limiter la taille de l'historique des votes
-    if (this.modeVotes.length > this.maxVotes) {
-      this.modeVotes.shift();
-    }
-    
-    // *** NOUVEAU: Mise à jour du mode seulement toutes les 2 secondes ***
-    const now = Date.now();
-    if (now - this.lastModeUpdate >= this.modeUpdateInterval) {
-      const newMode = this.determineFinalMode();
-      const previousMode = this.currentMode;
-      
-      if (newMode !== previousMode) {
-        this.currentMode = newMode;
-        this.lastModeUpdate = now;
-        
-        if (this.onModeChanged) {
-          this.onModeChanged(this.currentMode, this.activityFeatures);
-        }
-        
-        console.log(`[MODE STABLE] ${previousMode} → ${this.currentMode} (décision toutes les 2s)`);
-      } else {
-        this.lastModeUpdate = now;
-        console.log(`[MODE STABLE] ${this.currentMode} confirmé (décision toutes les 2s)`);
-      }
-    }
-  }
-
-  /**
-   * Détermine le mode final basé sur les votes pondérés de la dernière seconde
-   */
-  determineFinalMode() {
-    if (this.modeVotes.length === 0) return this.currentMode;
-    
-    // Compter les votes de la dernière seconde
-    const now = Date.now();
-    const recentVotes = this.modeVotes.filter(vote => 
-      now - vote.timestamp <= this.modeUpdateInterval
-    );
-    
-    if (recentVotes.length === 0) return this.currentMode;
-    
-    // *** NOUVEAU: Système de vote pondéré ***
-    const weightedCounts = {};
-    
-    recentVotes.forEach(vote => {
-      let weight = 1.0; // Poids de base
-      
-      // *** Pondération spéciale pour favoriser la détection de marche douce ***
-      if (vote.mode === 'walking') {
-        // Si amplitude et fréquence sont proches des seuils minimums, augmenter le poids
-        if (vote.amplitude >= 0.15 && vote.amplitude <= 0.3 && 
-            vote.frequency >= 0.15 && vote.frequency <= 0.4) {
-          weight = 1.5; // Favoriser la marche douce
-        }
-        // Si variance proche du seuil stationary, légèrement favoriser
-        if (vote.variance > 0.02 && vote.variance < 0.05) {
-          weight *= 1.3;
-        }
-      }
-      
-      // Favoriser les transitions depuis stationary vers walking
-      if (vote.mode === 'walking' && this.currentMode === 'stationary') {
-        weight *= 1.4;
-      }
-      
-      // Pénaliser légèrement les votes stationary si il y a un minimum d'activité
-      if (vote.mode === 'stationary' && vote.variance > 0.015) {
-        weight *= 0.8;
-      }
-      
-      weightedCounts[vote.mode] = (weightedCounts[vote.mode] || 0) + weight;
-    });
-    
-    // Trouver le mode avec le score pondéré le plus élevé
-    let winningMode = this.currentMode;
-    let maxScore = 0;
-    
-    for (const [mode, score] of Object.entries(weightedCounts)) {
-      if (score > maxScore) {
-        maxScore = score;
-        winningMode = mode;
-      }
-    }
-    
-    // *** Seuil adaptatif pour changement de mode ***
-    const totalWeight = Object.values(weightedCounts).reduce((sum, w) => sum + w, 0);
-    const winningPercentage = maxScore / totalWeight;
-    
-    // Seuil plus bas pour transitions vers walking (40% au lieu de 50%)
-    const requiredThreshold = (winningMode === 'walking' && this.currentMode === 'stationary') ? 0.4 : 0.5;
-    
-    if (winningPercentage >= requiredThreshold) {
-      return winningMode;
-    } else {
-      // Pas de majorité claire, garder le mode actuel
-      return this.currentMode;
-    }
-  }
-
-  /**
-   * Détection robuste de pas avec seuil adaptatif (REFACTORISÉE)
-   */
-  detectSteps(accelerometerData) {
-    // Ajouter les nouvelles données
-    this.accelerationHistory.push({
-      ...accelerometerData,
-      timestamp: Date.now()
-    });
-
-    // Garder historique de 3 secondes
-    const cutoffTime = Date.now() - 3000;
-    this.accelerationHistory = this.accelerationHistory.filter(
-      sample => sample.timestamp > cutoffTime
-    );
-
-    if (this.accelerationHistory.length < 20) return; // Pas assez de données
-
-    // *** NOUVEAU PIPELINE ADAPTATIF AMÉLIORÉ ***
-    
-    // 1. Calcul magnitude brute
-    const recentSamples = this.accelerationHistory.slice(-50); // 2 secondes à 25Hz
-    const mags = recentSamples.map(sample => Math.hypot(sample.x, sample.y, sample.z));
-    
-    // 2. Detrending amélioré - soustraire la moyenne glissante
-    const avg = mags.reduce((a, b) => a + b) / mags.length;
-    const detrended = mags.map(v => Math.abs(v - avg)); // Valeur absolue pour garder les variations
-    
-    // 3. Détection de pics sans seuil fixe (calcul automatique)
-    const peaks = this.detectPeaks(detrended);
-    
-    // *** NOUVEAU: Log de debug pour voir les pics détectés ***
-    if (peaks.length > 0) {
-      const maxPeak = Math.max(...peaks);
-      const threshold = this.getLastAdaptiveThreshold();
-      console.log(`[PEAKS] Détectés: ${peaks.length}, Max: ${maxPeak.toFixed(2)}, Seuil: ${threshold.toFixed(2)}, Mode: ${this.currentMode}`);
-    }
-    
-    const now = Date.now();
-    
-    // 4. Validation temporelle anti-rebond (adaptatif selon fréquence)
-    let minStepInterval;
-    if (this.currentMode === 'running') {
-      minStepInterval = 200; // Course rapide
-    } else {
-      // *** NOUVEAU: Intervalle adaptatif selon la fréquence détectée ***
-      const detectedFreq = this.activityFeatures.stepFrequency;
-      if (detectedFreq > 0 && detectedFreq < 1.0) {
-        // Marche très lente : permettre jusqu'à 1.5s entre pas
-        minStepInterval = Math.max(400, Math.min(1500, 1000 / detectedFreq * 0.8));
-      } else if (detectedFreq >= 1.0 && detectedFreq < 1.5) {
-        // Marche lente : 400-600ms
-        minStepInterval = 400;
-      } else {
-        // Marche normale : 250ms
-        minStepInterval = 250;
-      }
-    }
-    
-    if (peaks.length > 0 && (now - this.lastStepTime) > minStepInterval) {
-      // Vérifier que l'amplitude du pic est significative
-      const peakAmplitude = Math.max(...peaks);
-      if (peakAmplitude > 0.005) { // *** CORRIGÉ: Seuil très bas abaissé de 0.02 à 0.005 pour pas légers ***
-        // Pas détecté validé
-        this.handleStepDetected(peakAmplitude, mags[mags.length - 1]);
-        
-        // *** DEBUG: Log périodique avec nouvelles métriques ***
-        if (this.stepCount % 5 === 0 || this.stepCount < 10) { // *** CORRIGÉ: Log plus fréquent au début ***
-          const adaptiveThreshold = this.getLastAdaptiveThreshold();
-          console.log(`[STEP] Pas ${this.stepCount}: peak=${peakAmplitude.toFixed(3)}, seuil=${adaptiveThreshold.toFixed(3)}, mode=${this.currentMode}`);
-        }
-      } else {
-        // *** NOUVEAU: Log des pics rejetés pour debug ***
-        console.log(`[STEP-REJETÉ] Peak trop faible: ${peakAmplitude.toFixed(3)} < 0.005`);
-      }
-    }
-  }
-
-  /**
-   * Filtrage passe-haut par détrending (supprime moyenne glissante)
-   */
-  applyDetrendingFilter(magnitudes) {
-    if (magnitudes.length < 10) return magnitudes;
-    
-    // Calculer moyenne glissante sur ~1 seconde (25 échantillons)
-    const windowSize = Math.min(25, magnitudes.length);
-    const detrended = [];
-    
-    for (let i = 0; i < magnitudes.length; i++) {
-      // Fenêtre centrée autour de l'échantillon i
-      const start = Math.max(0, i - Math.floor(windowSize / 2));
-      const end = Math.min(magnitudes.length, start + windowSize);
-      
-      const window = magnitudes.slice(start, end);
-      const movingAverage = window.reduce((sum, val) => sum + val, 0) / window.length;
-      
-      // Soustraire la moyenne glissante (supprime composante lente)
-      detrended.push(Math.abs(magnitudes[i] - movingAverage));
-    }
-    
-    return detrended;
-  }
-
-  /**
-   * Obtenir le dernier seuil adaptatif calculé (pour debug)
-   */
-  getLastAdaptiveThreshold() {
-    return this._lastAdaptiveThreshold || 0.5;
-  }
-
-  /**
-   * *** NOUVEAU: Calibration adaptative du coefficient k ***
-   */
-  updateAdaptiveCalibration(data) {
-    if (!this.calibrationState.isWarmingUp) return;
-    
-    // Collecter les amplitudes pendant le warm-up
-    const magnitudes = data.map(val => Math.abs(val));
-    this.calibrationState.amplitudeHistory.push(...magnitudes);
-    this.calibrationState.warmupSamples += magnitudes.length;
-    
-    // Vérifier si le warm-up est terminé
-    if (this.calibrationState.warmupSamples >= this.calibrationState.warmupTarget) {
-      this.finalizeCalibration();
-    }
-  }
-
-  /**
-   * *** NOUVEAU: Finaliser la calibration après warm-up ***
-   */
-  finalizeCalibration() {
-    const amplitudes = this.calibrationState.amplitudeHistory;
-    
-    if (amplitudes.length > 0) {
-      // Calculer l'écart-type de référence
-      const mean = amplitudes.reduce((sum, val) => sum + val, 0) / amplitudes.length;
-      const variance = amplitudes.reduce((sum, val) => sum + Math.pow(val - mean, 2), 0) / amplitudes.length;
-      this.calibrationState.baselineStd = Math.sqrt(variance);
-      
-      // Adapter les coefficients k selon l'écart-type observé
-      const stdFactor = Math.max(0.5, Math.min(2.0, this.calibrationState.baselineStd / 0.5)); // Normalisation autour de 0.5
-      
-      this.calibrationState.adaptiveK = {
-        walking: Math.max(0.1, Math.min(0.8, 0.3 * stdFactor)),
-        running: Math.max(0.1, Math.min(0.6, 0.2 * stdFactor)),
-        crawling: Math.max(0.2, Math.min(1.0, 0.5 * stdFactor)),
-        default: Math.max(0.2, Math.min(0.8, 0.4 * stdFactor))
-      };
-      
-      this.calibrationState.isWarmingUp = false;
-      
-      console.log(`[CALIBRATION] Terminée - Std baseline: ${this.calibrationState.baselineStd.toFixed(3)}, K adaptatifs: walking=${this.calibrationState.adaptiveK.walking.toFixed(2)}, running=${this.calibrationState.adaptiveK.running.toFixed(2)}`);
-    }
-  }
-
-  /**
-   * *** NOUVEAU: Démarrer la calibration utilisateur personnalisée ***
-   */
-  startUserCalibration() {
-    this.calibrationState.userCalibration.isActive = true;
-    this.calibrationState.userCalibration.phase = 'normal_walk';
-    this.calibrationState.userCalibration.normalWalkData = [];
-    this.calibrationState.userCalibration.slowWalkData = [];
-    
-    console.log('[USER_CALIBRATION] Démarrage - Phase 1: Marchez normalement pendant 10 secondes');
-    return {
-      phase: 'normal_walk',
-      instruction: 'Marchez normalement pendant 10 secondes',
-      duration: 10000
-    };
-  }
-
-  /**
-   * *** NOUVEAU: Passer à la phase suivante de calibration ***
-   */
-  nextCalibrationPhase() {
-    const cal = this.calibrationState.userCalibration;
-    
-    if (cal.phase === 'normal_walk') {
-      cal.phase = 'slow_walk';
-      console.log('[USER_CALIBRATION] Phase 2: Marchez lentement pendant 10 secondes');
-      return {
-        phase: 'slow_walk',
-        instruction: 'Marchez lentement pendant 10 secondes',
-        duration: 10000
-      };
-    } else if (cal.phase === 'slow_walk') {
-      this.finalizeUserCalibration();
-      return {
-        phase: 'completed',
-        instruction: 'Calibration terminée',
-        duration: 0
-      };
-    }
-  }
-
-  /**
-   * *** NOUVEAU: Collecter les données pendant la calibration utilisateur ***
-   */
-  collectCalibrationData() {
-    if (!this.calibrationState.userCalibration.isActive) return;
-    
-    const cal = this.calibrationState.userCalibration;
-    const features = this.activityFeatures;
-    
-    const dataPoint = {
-      variance: features.accelerationVariance,
-      amplitude: features.peakAmplitude,
-      frequency: features.stepFrequency,
-      timestamp: Date.now()
-    };
-    
-    if (cal.phase === 'normal_walk') {
-      cal.normalWalkData.push(dataPoint);
-    } else if (cal.phase === 'slow_walk') {
-      cal.slowWalkData.push(dataPoint);
-    }
-  }
-
-  /**
-   * *** NOUVEAU: Finaliser la calibration utilisateur ***
-   */
-  finalizeUserCalibration() {
-    const cal = this.calibrationState.userCalibration;
-    
-    // Analyser les données de marche normale
-    if (cal.normalWalkData.length > 0) {
-      const normalVariances = cal.normalWalkData.map(d => d.variance).filter(v => v > 0);
-      const normalAmplitudes = cal.normalWalkData.map(d => d.amplitude).filter(a => a > 0);
-      
-      if (normalVariances.length > 0) {
-        cal.personalizedThresholds.normalWalkVariance = 
-          normalVariances.reduce((sum, v) => sum + v, 0) / normalVariances.length;
-      }
-      if (normalAmplitudes.length > 0) {
-        cal.personalizedThresholds.normalWalkAmplitude = 
-          normalAmplitudes.reduce((sum, a) => sum + a, 0) / normalAmplitudes.length;
-      }
-    }
-    
-    // Analyser les données de marche lente
-    if (cal.slowWalkData.length > 0) {
-      const slowVariances = cal.slowWalkData.map(d => d.variance).filter(v => v > 0);
-      const slowAmplitudes = cal.slowWalkData.map(d => d.amplitude).filter(a => a > 0);
-      
-      if (slowVariances.length > 0) {
-        cal.personalizedThresholds.slowWalkVariance = 
-          slowVariances.reduce((sum, v) => sum + v, 0) / slowVariances.length;
-      }
-      if (slowAmplitudes.length > 0) {
-        cal.personalizedThresholds.slowWalkAmplitude = 
-          slowAmplitudes.reduce((sum, a) => sum + a, 0) / slowAmplitudes.length;
-      }
-    }
-    
-    // Ajuster les seuils personnalisés
-    if (cal.personalizedThresholds.slowWalkVariance) {
-      // Utiliser 80% de la variance de marche lente comme seuil minimum
-      cal.personalizedThresholds.varianceMin = cal.personalizedThresholds.slowWalkVariance * 0.8;
-    }
-    
-    if (cal.personalizedThresholds.slowWalkAmplitude) {
-      // Utiliser 70% de l'amplitude de marche lente comme seuil minimum
-      cal.personalizedThresholds.amplitudeMin = cal.personalizedThresholds.slowWalkAmplitude * 0.7;
-    }
-    
-    cal.phase = 'completed';
-    cal.isActive = false;
-    
-    console.log(`[USER_CALIBRATION] Terminée - Seuils personnalisés: variance=${cal.personalizedThresholds.varianceMin.toFixed(3)}, amplitude=${cal.personalizedThresholds.amplitudeMin.toFixed(3)}`);
-  }
-
-  /**
-   * *** NOUVEAU: Obtenir les seuils personnalisés ou par défaut ***
-   */
-  getPersonalizedThresholds() {
-    const cal = this.calibrationState.userCalibration;
-    
-    if (cal.phase === 'completed') {
-      return cal.personalizedThresholds;
-    } else {
-      // Retourner les seuils par défaut
-      return {
-        varianceMin: 0.025,
-        amplitudeMin: 0.2,
-        frequencyMin: 0.2
-      };
-    }
-  }
-
-  /**
-   * Détection de pics avec seuil adaptatif amélioré
-   */
-  detectPeaks(data, threshold = null) {
-    if (data.length < 5) return [];
-    
-    // *** NOUVEAU: Mise à jour de la calibration pendant le warm-up ***
-    this.updateAdaptiveCalibration(data);
-    
-    // Si pas de seuil fourni, calcul automatique
-    if (!threshold) {
-      const mean = data.reduce((a, b) => a + b) / data.length;
-      const variance = data.reduce((acc, val) => acc + Math.pow(val - mean, 2), 0) / data.length;
-      const std = Math.sqrt(variance);
-      
-      // *** NOUVEAU: SEUIL ADAPTATIF AVEC CALIBRATION ***
-      let k;
-      if (this.calibrationState.isWarmingUp) {
-        // Pendant le warm-up, utiliser les valeurs par défaut
-        switch (this.currentMode) {
-          case 'running':
-            k = 0.2;
-            break;
-          case 'walking':
-            k = 0.3;
-            break;
-          case 'crawling':
-            k = 0.5;
-            break;
-          default:
-            k = 0.4;
-        }
-      } else {
-        // Après calibration, utiliser les coefficients adaptatifs
-        k = this.calibrationState.adaptiveK[this.currentMode] || this.calibrationState.adaptiveK.default;
-      }
-      
-      threshold = mean + k * std;
-      
-      // *** AMÉLIORÉ: Contraintes adaptatives selon la calibration ***
-      let minThreshold = 0.01;
-      let maxThreshold = 2.0;
-      
-      if (!this.calibrationState.isWarmingUp && this.calibrationState.baselineStd) {
-        // Ajuster les bornes selon l'écart-type de référence
-        minThreshold = Math.max(0.01, this.calibrationState.baselineStd * 0.1);
-        maxThreshold = Math.min(2.0, this.calibrationState.baselineStd * 4.0);
-      }
-      
-      threshold = Math.max(minThreshold, Math.min(maxThreshold, threshold));
-      this._lastAdaptiveThreshold = threshold; // Stockage pour debug
-    }
-    
-    // Détection de pics locaux
-    const peaks = [];
-    for (let i = 1; i < data.length - 1; i++) {
-      const current = data[i];
-      const prev = data[i - 1];
-      const next = data[i + 1];
-      
-      // Conditions pour un pic valide
-      const isLocalMaximum = current > prev && current > next;
-      const isAboveThreshold = current > threshold;
-      
-      if (isLocalMaximum && isAboveThreshold) {
-        peaks.push(current);
-      }
-    }
-    
-    return peaks;
-  }
-
-  /**
-   * Suppression de la composante gravité en temps réel (NOUVEAU - sans calibration poche)
-   */
-  removeGravityComponent(acceleration) {
-    // *** NOUVELLE APPROCHE: Estimation dynamique de la gravité sans calibration fixe ***
-    
-    // Historique de fenêtre glissante pour estimer la gravité locale
-    this.gravityWindow = this.gravityWindow || [];
-    this.gravityWindow.push({ ...acceleration });
-    
-    // Garder seulement les 15 derniers échantillons (0.6s à 25Hz)
-    if (this.gravityWindow.length > 15) {
-      this.gravityWindow.shift();
-    }
-    
-    // Estimation de la gravité par moyenne mobile si fenêtre suffisante
-    if (this.gravityWindow.length >= 10) {
-      const gravityEstimate = {
-        x: this.gravityWindow.reduce((sum, acc) => sum + acc.x, 0) / this.gravityWindow.length,
-        y: this.gravityWindow.reduce((sum, acc) => sum + acc.y, 0) / this.gravityWindow.length,
-        z: this.gravityWindow.reduce((sum, acc) => sum + acc.z, 0) / this.gravityWindow.length
-      };
-      
-      // Soustraction adaptative de la gravité
-      return {
-        x: acceleration.x - gravityEstimate.x,
-        y: acceleration.y - gravityEstimate.y, 
-        z: acceleration.z - gravityEstimate.z
-      };
-    } else {
-      // Fallback : estimation simple de gravité
-      const magnitude = Math.sqrt(acceleration.x**2 + acceleration.y**2 + acceleration.z**2);
-      if (magnitude > 8 && magnitude < 12) {
-        // L'accélération semble contenir principalement la gravité
-        const scale = 9.81 / magnitude;
-        return {
-          x: acceleration.x - acceleration.x * scale,
-          y: acceleration.y - acceleration.y * scale,
-          z: acceleration.z - acceleration.z * scale
-        };
-      } else {
-        // Pas de compensation si magnitude anormale
-        return acceleration;
-      }
-    }
-  }
-
-  /**
-   * Traitement du crawling
-   */
-  processCrawling() {
-    if (this.accelerationBuffer.length < 2) return;
-    
-    const lastAcc = this.accelerationBuffer[this.accelerationBuffer.length - 1];
-    const prevAcc = this.accelerationBuffer[this.accelerationBuffer.length - 2];
-    
-    const dt = (lastAcc.timestamp - prevAcc.timestamp) / 1000;
-    const accChange = Math.abs(lastAcc.magnitude - prevAcc.magnitude);
-    
-    if (accChange > 0.5) { // Mouvement de crawling détecté
-      this.crawlDistance += this.config.crawlSpeed * dt;
-    }
-  }
-
-  /**
-   * Mise à jour dynamique de la longueur de pas (corrigée pour amplitudes filtrées)
-   */
-  updateDynamicStepLength(peakAmplitude) {
-    // Modèle adaptatif basé sur l'amplitude du pic filtré
-    const baseLength = this.userHeight * this.config.heightRatio;
-    
-    // *** BUG FIX: Ajustement pour amplitudes filtrées (plus petites) ***
-    // Les amplitudes filtrées sont généralement entre 0.5 et 3.0
-    const normalizedAmplitude = Math.max(0.5, Math.min(3.0, peakAmplitude));
-    const amplitudeFactor = 0.7 + (normalizedAmplitude - 0.5) * 0.4 / 2.5; // [0.7, 1.1]
-    
-    // Adaptation selon le mode
-    let modeFactor = 1.0;
-    switch (this.currentMode) {
-      case 'running':
-        modeFactor = 1.2; // Pas plus longs en course
-        break;
-      case 'walking':
-        modeFactor = 1.0; // Standard
-        break;
-      case 'crawling':
-        modeFactor = 0.3; // Pas très courts pour ramper
-        break;
-    }
-    
-    const adjustedLength = baseLength * amplitudeFactor * modeFactor;
-    
-    // Lissage exponentiel plus lent pour éviter les fluctuations
-    const alpha = 0.05;
-    this.dynamicStepLength = (1 - alpha) * this.dynamicStepLength + 
-                            alpha * adjustedLength;
-    
-    // Contraintes raisonnables
-    this.dynamicStepLength = Math.max(0.3, Math.min(1.2, this.dynamicStepLength));
-  }
-
-  /**
-   * Zero-Velocity Updates (ZUPT)
-   */
-  processZUPT() {
-    if (this.accelerationBuffer.length < 5) return;
-    
-    // Vérification de la stabilité
-    const recentAcc = this.accelerationBuffer.slice(-5);
-    const variance = this.calculateVariance(recentAcc.map(a => a.magnitude));
-    
-    const now = Date.now();
-    
-    if (variance < this.config.zuptThreshold) {
-      if (!this.isZUPT) {
-        this.isZUPT = true;
-        this.zuptStartTime = now;
-      } else if ((now - this.zuptStartTime) > this.config.zuptDuration) {
-        // Appliquer ZUPT - réinitialiser la vitesse
-        this.velocity.vx *= 0.1;
-        this.velocity.vy *= 0.1;
-        this.velocity.vz *= 0.1;
-      }
-    } else {
-      this.isZUPT = false;
-    }
-  }
-
-  /**
-   * Adaptation du taux d'échantillonnage
-   */
-  adaptSampleRate() {
-    if (this.accelerationBuffer.length < 5) return;
-    
-    const recentAcc = this.accelerationBuffer.slice(-5);
-    const maxAcceleration = Math.max(...recentAcc.map(a => a.magnitude));
-    
-    const targetRate = maxAcceleration > this.config.motionThreshold ? 
-      this.config.highSampleRate : this.config.baseSampleRate;
-    
-    if (targetRate !== this.currentSampleRate) {
-      this.currentSampleRate = targetRate;
-      console.log(`Taux échantillonnage adapté: ${this.currentSampleRate} Hz`);
-    }
-  }
-
-  /**
-   * Mise à jour de la position basée sur PDR améliorée
-   */
-  updatePosition() {
-    if (this.accelerationBuffer.length < 2 || this.gyroscopeBuffer.length < 2) return;
-    
-    const lastAcc = this.accelerationBuffer[this.accelerationBuffer.length - 1];
-    const prevAcc = this.accelerationBuffer[this.accelerationBuffer.length - 2];
-    const lastGyro = this.gyroscopeBuffer[this.gyroscopeBuffer.length - 1];
-    
-    const dt = (lastAcc.timestamp - prevAcc.timestamp) / 1000;
-    
-    // Mise à jour orientation avec correction
-    this.updateOrientation(lastGyro, dt);
-    
-    // *** BUG FIX: Mise à jour position uniquement sur détection de pas validé ***
-    // Ne plus mettre à jour la position de façon continue, seulement sur pas détecté
-    // La position sera mise à jour via le callback onStepDetected
-    
-    // Traitement de l'altitude avec baromètre (indépendant des pas)
-    this.updateAltitude();
-  }
-
-  /**
-   * Mise à jour de l'orientation avec filtrage
-   */
-  updateOrientation(gyroData, dt) {
-    // Filtrage des données gyroscope pour éviter la dérive
-    const maxAngularVelocity = 10; // rad/s - limite raisonnable
-    
-    const filteredGyro = {
-      x: Math.max(-maxAngularVelocity, Math.min(maxAngularVelocity, gyroData.x)),
-      y: Math.max(-maxAngularVelocity, Math.min(maxAngularVelocity, gyroData.y)),
-      z: Math.max(-maxAngularVelocity, Math.min(maxAngularVelocity, gyroData.z))
-    };
-    
-    // Mise à jour avec correction de dérive
-    this.orientation.yaw += filteredGyro.z * dt;
-    this.orientation.pitch += filteredGyro.x * dt * 0.1; // Réduction du facteur pour pitch/roll
-    this.orientation.roll += filteredGyro.y * dt * 0.1;
-    
-    // Normalisation des angles
-    this.orientation.yaw = this.normalizeAngle(this.orientation.yaw);
-    this.orientation.pitch = this.normalizeAngle(this.orientation.pitch);
-    this.orientation.roll = this.normalizeAngle(this.orientation.roll);
-  }
-
-  /**
-   * Mise à jour de l'altitude via baromètre
-   */
-  updateAltitude() {
-    if (this.barometerBuffer.length >= 2) {
-      const lastBaro = this.barometerBuffer[this.barometerBuffer.length - 1];
-      const prevBaro = this.barometerBuffer[this.barometerBuffer.length - 2];
-      const altitudeChange = lastBaro.altitude - prevBaro.altitude;
-      
-      // Filtrage des changements d'altitude aberrants
-      if (Math.abs(altitudeChange) < 1.0) { // Plus strict : 1m max
-        this.position.z += altitudeChange;
-      }
-    }
-  }
-
-  /**
-   * Mise à jour de position sur pas détecté (appelée depuis detectSteps)
-   */
-  advancePositionOnStep() {
-    // Avancer la position seulement quand un pas est validé
-    const stepDistance = this.dynamicStepLength;
-    
-    // Utiliser l'orientation actuelle
-    this.position.x += stepDistance * Math.cos(this.orientation.yaw);
-    this.position.y += stepDistance * Math.sin(this.orientation.yaw);
-    
-    console.log(`[PDR] Position mise à jour: (${this.position.x.toFixed(2)}, ${this.position.y.toFixed(2)}) - Distance pas: ${stepDistance.toFixed(2)}m`);
-  }
-
-  /**
-   * Normalisation d'angle [-π, π]
-   */
-  normalizeAngle(angle) {
-    while (angle > Math.PI) angle -= 2 * Math.PI;
-    while (angle < -Math.PI) angle += 2 * Math.PI;
-    return angle;
-  }
-
-  /**
-   * Conversion pression vers altitude
-   */
-  pressureToAltitude(pressure, seaLevelPressure = 1013.25) {
-    return 44330 * (1 - Math.pow(pressure / seaLevelPressure, 0.1903));
-  }
-
-  /**
-   * Calcul de variance
-   */
-  calculateVariance(data) {
-    const mean = data.reduce((a, b) => a + b) / data.length;
-    return data.reduce((acc, val) => acc + Math.pow(val - mean, 2), 0) / data.length;
-  }
-
-  /**
-   * Réinitialisation de la position
-   */
-  resetPosition(x = 0, y = 0, z = 0, yaw = 0) {
-    this.position = { x, y, z };
-    this.orientation.yaw = yaw;
-    this.stepCount = 0;
-    this.crawlDistance = 0;
-    console.log(`Position PDR réinitialisée: (${x}, ${y}, ${z})`);
-  }
-
-  /**
-   * Obtenir l'état actuel
-   */
-  getState() {
-    return {
-      position: { ...this.position },
-      orientation: { ...this.orientation },
-      velocity: { ...this.velocity },
-      mode: this.currentMode,
-      stepCount: this.stepCount,
-      crawlDistance: this.crawlDistance,
-      features: { ...this.activityFeatures },
-      sampleRate: this.currentSampleRate,
-      isZUPT: this.isZUPT
-    };
-  }
-
-  /**
-   * Configuration des callbacks
-   */
-  setCallbacks({ onStepDetected, onModeChanged, onPositionUpdate }) {
-    this.onStepDetected = onStepDetected;
-    this.onModeChanged = onModeChanged;
-    this.onPositionUpdate = onPositionUpdate;
-  }
-
-  /**
-   * Mise à jour du mode d'activité (nouvelle méthode pour AttitudeTracker)
-   */
-  updateActivityMode(mode) {
-    if (mode !== this.currentMode) {
-      const previousMode = this.currentMode;
-      this.currentMode = mode;
-      
-      if (this.onModeChanged) {
-        this.onModeChanged(mode, this.activityFeatures);
-      }
-      
-      console.log(`[PDR] Mode changé: ${previousMode} → ${mode}`);
-    }
-  }
-
-  /**
-   * Traitement d'un pas détecté validé
-   */
-  handleStepDetected(peakAmplitude, originalMagnitude) {
-    const now = Date.now();
-    
-    // *** NOUVEAU: Utiliser le même calcul d'intervalle adaptatif ***
-    let minStepInterval;
-    if (this.currentMode === 'running') {
-      minStepInterval = 200; // Course rapide
-    } else {
-      // Intervalle adaptatif selon la fréquence détectée
-      const detectedFreq = this.activityFeatures.stepFrequency;
-      if (detectedFreq > 0 && detectedFreq < 1.0) {
-        // Marche très lente : permettre jusqu'à 1.5s entre pas
-        minStepInterval = Math.max(400, Math.min(1500, 1000 / detectedFreq * 0.8));
-      } else if (detectedFreq >= 1.0 && detectedFreq < 1.5) {
-        // Marche lente : 400-600ms
-        minStepInterval = 400;
-      } else {
-        // Marche normale : 250ms
-        minStepInterval = 250;
-      }
-    }
-    
-    // Vérification intervalle temporel
-    if ((now - this.lastStepTime) <= minStepInterval) {
-      return; // Trop tôt pour un nouveau pas
-    }
-    
-    this.stepCount++;
-    this.lastStepTime = now;
-    
-    // Estimation dynamique de la longueur de pas basée sur l'amplitude filtrée
-    this.updateDynamicStepLength(peakAmplitude);
-    
-    // Avancer la position seulement sur pas validé
-    this.advancePositionOnStep();
-    
-    // Callback pas détecté
-    if (this.onStepDetected) {
-      this.onStepDetected(this.stepCount, this.dynamicStepLength);
-    }
-    
-    // Log simplifié toutes les 2 secondes avec informations de stabilité
-    if (now - this.lastLogTime >= 2000) {
-      const timeUntilNextUpdate = Math.max(0, this.modeUpdateInterval - (now - this.lastModeUpdate));
-      const secondsUntilUpdate = Math.ceil(timeUntilNextUpdate / 1000);
-      console.log(`[STATUS] Mode: ${this.currentMode}, Pas: ${this.stepCount}, Prochaine éval: ${secondsUntilUpdate}s`);
-      this.lastLogTime = now;
-    }
-  }
-=======
-import { create, all } from 'mathjs';
-
-const math = create(all);
-
-/**
- * Système de Dead Reckoning Piéton (PDR) avancé avec détection d'activité et ZUPT
- * Intégration AttitudeTracker pour orientation adaptative (plus d'OrientationCalibrator fixe)
- */
-export class PedestrianDeadReckoning {
-  constructor(config = {}) {
-    this.config = {
-      // Paramètres de détection de pas adaptés pour poche
-      stepDetectionWindow: config.stepDetectionWindow || 30, // 30 échantillons (augmenté)
-      stepThreshold: config.stepThreshold || 1.0, // 1.0 m/s² (réduit pour plus de sensibilité)
-      
-      // Paramètres de longueur de pas
-      defaultStepLength: config.defaultStepLength || 0.7, // mètres
-      heightRatio: config.heightRatio || 0.4, // ratio taille/longueur pas
-      
-      // Paramètres ZUPT adaptés pour poche
-      zuptThreshold: config.zuptThreshold || 0.1, // m/s²
-      zuptDuration: config.zuptDuration || 300, // 300ms (augmenté pour éviter micro-mouvements)
-      
-      // *** NOUVEAU: Paramètres détection verticale avec AttitudeTracker ***
-      verticalStepDetection: {
-        enabled: config.verticalStepDetection?.enabled !== false, // Activé par défaut
-        verticalThreshold: config.verticalStepDetection?.verticalThreshold || 0.3, // 0.3g pour pic vertical
-        minVerticalPeak: config.verticalStepDetection?.minVerticalPeak || 0.2, // 0.2g minimum
-        maxVerticalPeak: config.verticalStepDetection?.maxVerticalPeak || 1.5, // 1.5g maximum
-        orientationConfidenceThreshold: config.verticalStepDetection?.orientationConfidenceThreshold || 0.3, // 30% confiance min
-        fallbackToMagnitude: config.verticalStepDetection?.fallbackToMagnitude !== false // Fallback activé par défaut
-      },
-      
-      // Échantillonnage adaptatif
-      baseSampleRate: config.baseSampleRate || 25, // Hz
-      highSampleRate: config.highSampleRate || 100, // Hz
-      motionThreshold: config.motionThreshold || 2.0, // m/s²
-      
-      // *** NOUVEAU: Garde-fous physiologiques (crawling supprimé) ***
-      physiologicalConstraints: {
-        maxStepFrequencyWalking: config.physiologicalConstraints?.maxStepFrequencyWalking || 3.0, // Hz - 3 pas/sec max en marche
-        maxStepFrequencyRunning: config.physiologicalConstraints?.maxStepFrequencyRunning || 5.0, // Hz - 5 pas/sec max en course
-        minStepInterval: config.physiologicalConstraints?.minStepInterval || 200, // ms - intervalle minimum absolu
-        gyroConfirmationThreshold: config.physiologicalConstraints?.gyroConfirmationThreshold || 0.3, // rad/s - seuil gyro pour confirmation
-        gyroConfirmationEnabled: config.physiologicalConstraints?.gyroConfirmationEnabled !== false // Activé par défaut
-      },
-      
-      ...config
-    };
-
-    // État du système
-    this.currentMode = 'stationary'; // stationary, walking, running (crawling supprimé)
-    this.currentSampleRate = this.config.baseSampleRate;
-    this.lastStepTime = 0;
-    this.stepCount = 0;
-    
-    // Buffers pour analyse
-    this.accelerationBuffer = [];
-    this.gyroscopeBuffer = [];
-    this.magnetometerBuffer = [];
-    this.barometerBuffer = [];
-    
-    // État ZUPT
-    this.isZUPT = false;
-    this.zuptStartTime = 0;
-    
-    // Classification d'activité
-    this.activityFeatures = {
-      accelerationVariance: 0,
-      devicePitch: 0,
-      deviceRoll: 0,
-      stepFrequency: 0,
-      peakAmplitude: 0
-    };
-    
-    // *** NOUVEAU: Contrôle de classification automatique/manuelle ***
-    this.autoClassificationEnabled = true;
-    this.manualModeOverride = null;
-    
-    // Calibration utilisateur
-    this.userHeight = 1.7; // mètres par défaut
-    this.dynamicStepLength = this.config.defaultStepLength;
-    
-    // *** NOUVEAU: État pour détection verticale ***
-    this.verticalDetectionState = {
-      isActive: false,
-      verticalAccHistory: [],
-      lastVerticalPeak: 0,
-      orientationConfidence: 0,
-      fallbackActive: false
-    };
-    
-    // Callbacks
-    this.onStepDetected = null;
-    this.onModeChanged = null;
-    this.onPositionUpdate = null;
-    
-    // Position et orientation
-    this.position = { x: 0, y: 0, z: 0 };
-    this.orientation = { pitch: 0, roll: 0, yaw: 0 };
-    this.velocity = { vx: 0, vy: 0, vz: 0 };
-
-    // Ajouté pour la nouvelle méthode detectSteps
-    this.accelerationHistory = [];
-    
-    // *** NOUVEAU: Référence vers AttitudeTracker (sera injectée) ***
-    this.attitudeTracker = null;
-
-    // *** NOUVEAU: Historique des pas pour garde-fous physiologiques ***
-    this.stepHistory = []; // Timestamps des derniers pas
-    this.gyroConfirmationBuffer = []; // Buffer pour confirmation gyroscopique
-  }
-
-  /**
-   * Initialisation avec paramètres utilisateur
-   */
-  initialize(userHeight = 1.7) {
-    this.userHeight = userHeight;
-    this.dynamicStepLength = userHeight * this.config.heightRatio;
-    console.log(`PDR initialisé - Taille: ${userHeight}m, Longueur pas: ${this.dynamicStepLength.toFixed(2)}m`);
-  }
-
-  /**
-   * *** NOUVEAU: Injection de l'AttitudeTracker pour détection verticale ***
-   */
-  setAttitudeTracker(attitudeTracker) {
-    this.attitudeTracker = attitudeTracker;
-    this.verticalDetectionState.isActive = this.config.verticalStepDetection.enabled && !!attitudeTracker;
-    
-    if (this.verticalDetectionState.isActive) {
-      console.log('[PDR] Détection verticale activée avec AttitudeTracker');
-    } else {
-      console.log('[PDR] Détection par magnitude (méthode classique)');
-    }
-  }
-
-  /**
-   * Traitement principal des données de capteurs (SIMPLIFIÉ - plus d'OrientationCalibrator)
-   */
-  processSensorData(sensorData) {
-    const { accelerometer, gyroscope, magnetometer, barometer } = sensorData;
-    
-    // Ajout aux buffers avec données brutes (transformation via AttitudeTracker dans LocalizationSDK)
-    this.updateBuffers(accelerometer, gyroscope, magnetometer, barometer);
-    
-    // *** MODIFICATION 1: Toujours calculer stepFrequency et peakAmplitude pour classification ***
-    this.computeStepMetricsForClassification();
-    
-    // Classification d'activité
-    this.classifyActivity();
-    
-    // Adaptation du taux d'échantillonnage
-    this.adaptSampleRate();
-    
-    // *** MODIFICATION 1: Détection de pas conditionnelle après calcul des métriques ***
-    // Les métriques sont maintenant calculées avant la classification
-    if (this.currentMode === 'walking' || this.currentMode === 'running') {
-      this.detectSteps(accelerometer);
-    }
-    
-    // Zero-Velocity Updates
-    this.processZUPT();
-    
-    // Mise à jour de la position
-    this.updatePosition();
-    
-    // Callback de mise à jour
-    if (this.onPositionUpdate) {
-      this.onPositionUpdate(
-        this.position.x,
-        this.position.y,
-        this.orientation.yaw,
-        this.currentMode
-      );
-    }
-  }
-
-  /**
-   * Mise à jour des buffers de données
-   */
-  updateBuffers(acc, gyro, mag, baro) {
-    const maxBufferSize = Math.max(this.config.stepDetectionWindow, 50);
-    
-    // Buffer accéléromètre
-    this.accelerationBuffer.push({
-      ...acc,
-      magnitude: Math.sqrt(acc.x * acc.x + acc.y * acc.y + acc.z * acc.z),
-      timestamp: Date.now()
-    });
-    if (this.accelerationBuffer.length > maxBufferSize) {
-      this.accelerationBuffer.shift();
-    }
-    
-    // Buffer gyroscope
-    this.gyroscopeBuffer.push({
-      ...gyro,
-      timestamp: Date.now()
-    });
-    if (this.gyroscopeBuffer.length > maxBufferSize) {
-      this.gyroscopeBuffer.shift();
-    }
-    
-    // *** NOUVEAU: Mise à jour du buffer de confirmation gyroscopique ***
-    this.updateGyroConfirmationBuffer(gyro);
-    
-    // Buffer magnétomètre
-    if (mag) {
-      this.magnetometerBuffer.push({
-        ...mag,
-        timestamp: Date.now()
-      });
-      if (this.magnetometerBuffer.length > maxBufferSize) {
-        this.magnetometerBuffer.shift();
-      }
-    }
-    
-    // Buffer baromètre
-    if (baro) {
-      this.barometerBuffer.push({
-        pressure: baro.pressure,
-        altitude: this.pressureToAltitude(baro.pressure),
-        timestamp: Date.now()
-      });
-      if (this.barometerBuffer.length > maxBufferSize) {
-        this.barometerBuffer.shift();
-      }
-    }
-  }
-
-  /**
-   * *** NOUVEAU: Calcul des métriques de pas pour classification (toujours exécuté) ***
-   */
-  computeStepMetricsForClassification() {
-    if (this.accelerationBuffer.length < this.config.stepDetectionWindow) {
-      // Pas assez de données - réinitialiser les métriques
-      this.activityFeatures.stepFrequency = 0;
-      this.activityFeatures.peakAmplitude = 0;
-      return;
-    }
-    
-    // Calcul des magnitudes détrended pour détection de pics
-    const recentAcc = this.accelerationBuffer.slice(-this.config.stepDetectionWindow);
-    const magnitudes = recentAcc.map(sample => sample.magnitude);
-    const detrendedMagnitudes = this.applyDetrendingFilter(magnitudes);
-    
-    // Détection de pics sur la fenêtre d'analyse
-    const peaks = this.detectPeaks(detrendedMagnitudes);
-    
-    // Durée de la fenêtre en secondes
-    const windowDurationSec = this.config.stepDetectionWindow / this.currentSampleRate;
-    
-    // Mise à jour des métriques pour classification
-    this.activityFeatures.stepFrequency = peaks.length / windowDurationSec;
-    this.activityFeatures.peakAmplitude = peaks.length > 0 ? Math.max(...peaks) : 0;
-    
-    // Debug périodique
-    // if (this.accelerationBuffer.length % 25 === 0) { // Toutes les secondes à 25Hz
-    //   console.log(`[METRICS] Freq: ${this.activityFeatures.stepFrequency.toFixed(2)}Hz, Amp: ${this.activityFeatures.peakAmplitude.toFixed(2)}, Pics: ${peaks.length}, Mode: ${this.currentMode}`);
-    // }
-  }
-
-  /**
-   * Classification d'activité adaptée pour usage en poche (AMÉLIORÉE)
-   */
-  classifyActivity() {
-    if (this.accelerationBuffer.length < this.config.stepDetectionWindow) return;
-    
-    // *** NOUVEAU: Vérifier si mode manuel activé ***
-    if (!this.autoClassificationEnabled && this.manualModeOverride) {
-      // Mode manuel - forcer le mode spécifié
-      const previousMode = this.currentMode;
-      this.currentMode = this.manualModeOverride;
-      
-      // Notification changement de mode si différent
-      if (previousMode !== this.currentMode && this.onModeChanged) {
-        console.log(`[MODE MANUEL] ${previousMode} → ${this.currentMode} (forcé)`);
-        this.handleModeTransition(previousMode, this.currentMode);
-        this.onModeChanged(this.currentMode, this.activityFeatures);
-      }
-      
-      return; // Sortir sans classification automatique
-    }
-    
-    // *** CLASSIFICATION AUTOMATIQUE (code existant) ***
-    
-    // Calcul des caractéristiques basées sur la magnitude uniquement
-    const recentAcc = this.accelerationBuffer.slice(-this.config.stepDetectionWindow);
-    
-    // Variance de l'accélération (magnitude)
-    const accMagnitudes = recentAcc.map(a => a.magnitude);
-    const meanAcc = accMagnitudes.reduce((a, b) => a + b) / accMagnitudes.length;
-    this.activityFeatures.accelerationVariance = accMagnitudes.reduce((acc, val) => 
-      acc + Math.pow(val - meanAcc, 2), 0) / accMagnitudes.length;
-    
-    // *** MODIFICATION 2: Calcul de l'orientation pour confirmation de posture ***
-    const lastAcc = recentAcc[recentAcc.length - 1];
-    this.activityFeatures.devicePitch = Math.atan2(-lastAcc.x, 
-      Math.sqrt(lastAcc.y * lastAcc.y + lastAcc.z * lastAcc.z)) * 180 / Math.PI;
-    this.activityFeatures.deviceRoll = Math.atan2(lastAcc.y, lastAcc.z) * 180 / Math.PI;
-    
-    // *** MODIFICATION 1: stepFrequency et peakAmplitude sont maintenant calculés dans computeStepMetricsForClassification ***
-    // Les métriques sont déjà à jour, pas besoin de les recalculer ici
-    
-    // *** MODIFICATION 2: CLASSIFICATION AMÉLIORÉE avec seuils plus permissifs et orientation ***
-    const previousMode = this.currentMode;
-    const variance = this.activityFeatures.accelerationVariance;
-    const frequency = this.activityFeatures.stepFrequency;
-    const amplitude = this.activityFeatures.peakAmplitude;
-    const pitch = Math.abs(this.activityFeatures.devicePitch);
-    
-    // *** MODIFICATION 2: Seuils plus permissifs pour transition vers walking ***
-    const varThresholdWalk = 0.7;    // Augmenté de 0.5 à 0.7
-    const freqThreshold = 0.1;       // 0.1 Hz = 1 pic toutes les 10s
-    
-    if (variance < 0.2) {
-      // Stationnaire : variance très faible
-      this.currentMode = 'stationary';
-    } else if (amplitude > 1.0) {
-      // *** MODIFICATION 2: Gros pic = directement walking ***
-      this.currentMode = 'walking';
-    } else if (pitch > 30 && pitch < 60) {
-      // *** MODIFICATION 3: Posture de marche (téléphone en poche) ***
-      this.currentMode = 'walking';
-    } else if (frequency >= freqThreshold) {
-      // *** MODIFICATION 2: Autoriser walking dès qu'on détecte au moins 1 pic sur la fenêtre ***
-      if (frequency >= 2.5 || (amplitude > 1.2 && frequency > 2.0)) {
-        this.currentMode = 'running';
-      } else {
-        this.currentMode = 'walking';
-      }
-    } else if (variance > varThresholdWalk) {
-      // *** MODIFICATION 2: Si variance déjà assez haute, considérer comme marche ***
-      this.currentMode = 'walking';
-    } else {
-      // *** CRAWLING SUPPRIMÉ: Mode par défaut = walking ***
-      this.currentMode = 'walking';
-    }
-    
-    // Notification changement de mode avec plus d'infos
-    if (previousMode !== this.currentMode && this.onModeChanged) {
-      const modeLabel = this.autoClassificationEnabled ? 'AUTO' : 'MANUEL';
-      console.log(`[MODE ${modeLabel}] ${previousMode} → ${this.currentMode} | Var:${variance.toFixed(3)}, Freq:${frequency.toFixed(2)}Hz, Amp:${amplitude.toFixed(2)}, Pitch:${pitch.toFixed(1)}°`);
-      
-      // *** NOUVEAU: Gestion des transitions de mode ***
-      this.handleModeTransition(previousMode, this.currentMode);
-      
-      this.onModeChanged(this.currentMode, this.activityFeatures);
-    }
-  }
-
-  /**
-   * Détection robuste de pas avec seuil adaptatif (REFACTORISÉE)
-   * *** NOUVEAU: Utilise projection verticale avec AttitudeTracker si disponible ***
-   */
-  detectSteps(accelerometerData) {
-    // Ajouter les nouvelles données
-    this.accelerationHistory.push({
-      ...accelerometerData,
-      timestamp: Date.now()
-    });
-
-    // Garder historique de 3 secondes
-    const cutoffTime = Date.now() - 3000;
-    this.accelerationHistory = this.accelerationHistory.filter(
-      sample => sample.timestamp > cutoffTime
-    );
-
-    if (this.accelerationHistory.length < 20) return; // Pas assez de données
-
-    // *** NOUVEAU: Choix de la méthode de détection ***
-    const shouldUseVerticalDetection = this.shouldUseVerticalDetection();
-    
-    if (shouldUseVerticalDetection) {
-      this.detectStepsVertical(accelerometerData);
-    } else {
-      this.detectStepsMagnitude(accelerometerData);
-    }
-  }
-
-  /**
-   * *** NOUVEAU: Détection de pas basée sur la composante verticale ***
-   */
-  detectStepsVertical(accelerometerData) {
-    try {
-      // 1. Projeter l'accélération dans le repère terrestre (North-East-Up)
-      const worldAcceleration = this.projectAccelerationToWorld(accelerometerData);
-      if (!worldAcceleration) {
-        // Fallback vers détection par magnitude
-        this.verticalDetectionState.fallbackActive = true;
-        this.verticalDetectionState.fallbackStartTime = Date.now();
-        this.detectStepsMagnitude(accelerometerData);
-        return;
-      }
-      
-      // 2. Extraire la composante verticale (Up)
-      const verticalAcc = worldAcceleration.up;
-      
-      // 3. Ajouter à l'historique vertical
-      this.verticalDetectionState.verticalAccHistory.push({
-        vertical: verticalAcc,
-        timestamp: Date.now()
-      });
-      
-      // Garder historique de 2 secondes
-      const cutoffTime = Date.now() - 2000;
-      this.verticalDetectionState.verticalAccHistory = this.verticalDetectionState.verticalAccHistory.filter(
-        sample => sample.timestamp > cutoffTime
-      );
-      
-      if (this.verticalDetectionState.verticalAccHistory.length < 15) return;
-      
-      // 4. Filtrage et détection de pics sur signal vertical
-      const recentVertical = this.verticalDetectionState.verticalAccHistory.slice(-40); // 1.6s à 25Hz
-      const verticalSignal = recentVertical.map(sample => sample.vertical);
-      
-      // Suppression de la composante continue (gravité résiduelle)
-      const detrendedVertical = this.applyDetrendingFilter(verticalSignal);
-      
-      // Détection de pics avec seuil adapté pour signal vertical
-      const verticalPeaks = this.detectVerticalPeaks(detrendedVertical);
-      
-      const now = Date.now();
-      const minStepInterval = this.currentMode === 'running' ? 250 : 400; // ms
-      
-      if (verticalPeaks.length > 0 && (now - this.lastStepTime) > minStepInterval) {
-        // Validation du pic vertical
-        const peakValue = verticalPeaks[verticalPeaks.length - 1];
-        if (this.isValidVerticalPeak(peakValue)) {
-          this.handleStepDetected(peakValue, Math.abs(verticalAcc));
-          this.verticalDetectionState.lastVerticalPeak = peakValue;
-          
-          // Debug périodique
-          if (this.stepCount % 5 === 0) {
-            console.log(`[STEP VERTICAL] Pas ${this.stepCount}: pic=${peakValue.toFixed(3)}g, vertical=${verticalAcc.toFixed(3)}g, mode=${this.currentMode}`);
-          }
-        }
-      }
-      
-      // Réinitialiser fallback si détection verticale fonctionne
-      this.verticalDetectionState.fallbackActive = false;
-      
-    } catch (error) {
-      console.warn('[PDR] Erreur détection verticale, fallback vers magnitude:', error);
-      this.verticalDetectionState.fallbackActive = true;
-      this.verticalDetectionState.fallbackStartTime = Date.now();
-      this.detectStepsMagnitude(accelerometerData);
-    }
-  }
-
-  /**
-   * *** NOUVEAU: Détection de pas par magnitude (méthode originale) ***
-   */
-  detectStepsMagnitude(accelerometerData) {
-    // *** PIPELINE ADAPTATIF ORIGINAL ***
-    
-    // 1. Calcul magnitude brute et suppression gravité
-    const recentSamples = this.accelerationHistory.slice(-50); // 2 secondes à 25Hz
-    const magnitudes = recentSamples.map(sample => {
-      const linearAcc = this.removeGravityComponent(sample);
-      return Math.sqrt(linearAcc.x**2 + linearAcc.y**2 + linearAcc.z**2);
-    });
-    
-    // 2. Filtrage passe-haut (supprimer composante quasi-statique)
-    const detrendedMagnitudes = this.applyDetrendingFilter(magnitudes);
-    
-    // 3. Détection de pics avec seuil adaptatif (utilise detectPeaks existant)
-    const peaks = this.detectPeaks(detrendedMagnitudes); // Pas de seuil = calcul auto
-    
-    const now = Date.now();
-    
-    // 4. Validation temporelle anti-rebond
-    const minStepInterval = this.currentMode === 'running' ? 250 : 400; // ms
-    
-    if (peaks.length > 0 && (now - this.lastStepTime) > minStepInterval) {
-      // Pas détecté validé
-      this.handleStepDetected(peaks[peaks.length - 1], magnitudes[magnitudes.length - 1]);
-      
-      // *** DEBUG: Log périodique avec nouvelles métriques ***
-      if (this.stepCount % 5 === 0) {
-        const adaptiveThreshold = this.getLastAdaptiveThreshold();
-        const method = this.verticalDetectionState.fallbackActive ? 'MAGNITUDE (fallback)' : 'MAGNITUDE';
-        console.log(`[STEP ${method}] Pas ${this.stepCount}: peak=${peaks[peaks.length - 1].toFixed(2)}, seuil=${adaptiveThreshold.toFixed(2)}, mode=${this.currentMode}`);
-      }
-    }
-  }
-
-  /**
-   * Filtrage passe-haut par détrending (supprime moyenne glissante)
-   */
-  applyDetrendingFilter(magnitudes) {
-    if (magnitudes.length < 10) return magnitudes;
-    
-    // Calculer moyenne glissante sur ~1 seconde (25 échantillons)
-    const windowSize = Math.min(25, magnitudes.length);
-    const detrended = [];
-    
-    for (let i = 0; i < magnitudes.length; i++) {
-      // Fenêtre centrée autour de l'échantillon i
-      const start = Math.max(0, i - Math.floor(windowSize / 2));
-      const end = Math.min(magnitudes.length, start + windowSize);
-      
-      const window = magnitudes.slice(start, end);
-      const movingAverage = window.reduce((sum, val) => sum + val, 0) / window.length;
-      
-      // Soustraire la moyenne glissante (supprime composante lente)
-      detrended.push(Math.abs(magnitudes[i] - movingAverage));
-    }
-    
-    return detrended;
-  }
-
-  /**
-   * Obtenir le dernier seuil adaptatif calculé (pour debug)
-   */
-  getLastAdaptiveThreshold() {
-    return this._lastAdaptiveThreshold || 0.5;
-  }
-
-  /**
-   * Détection de pics avec seuil adaptatif amélioré
-   */
-  detectPeaks(data, threshold = null) {
-    if (data.length < 5) return [];
-    
-    // Si pas de seuil fourni, calcul automatique
-    if (!threshold) {
-      const mean = data.reduce((a, b) => a + b) / data.length;
-      const variance = data.reduce((acc, val) => acc + Math.pow(val - mean, 2), 0) / data.length;
-      const std = Math.sqrt(variance);
-      
-      // *** SEUIL ADAPTATIF SELON MODE ***
-      let k = 1.0; // Coefficient multiplicateur par défaut
-      switch (this.currentMode) {
-        case 'running':
-          k = 0.8; // Plus sensible pour la course
-          break;
-        case 'walking':
-          k = 1.0; // Standard pour la marche
-          break;
-        case 'crawling':
-          k = 1.5; // Moins sensible pour ramper
-          break;
-        default:
-          k = 1.2;
-      }
-      
-      threshold = mean + k * std;
-      
-      // Contraintes pour éviter les extrêmes
-      threshold = Math.max(0.1, Math.min(2.0, threshold));
-      this._lastAdaptiveThreshold = threshold; // Stockage pour debug
-    }
-    
-    // Détection de pics locaux
-    const peaks = [];
-    for (let i = 1; i < data.length - 1; i++) {
-      const current = data[i];
-      const prev = data[i - 1];
-      const next = data[i + 1];
-      
-      // Conditions pour un pic valide
-      const isLocalMaximum = current > prev && current > next;
-      const isAboveThreshold = current > threshold;
-      
-      if (isLocalMaximum && isAboveThreshold) {
-        peaks.push(current);
-      }
-    }
-    
-    return peaks;
-  }
-
-  /**
-   * Suppression de la composante gravité en temps réel (NOUVEAU - sans calibration poche)
-   */
-  removeGravityComponent(acceleration) {
-    // *** NOUVELLE APPROCHE: Estimation dynamique de la gravité sans calibration fixe ***
-    
-    // Historique de fenêtre glissante pour estimer la gravité locale
-    this.gravityWindow = this.gravityWindow || [];
-    this.gravityWindow.push({ ...acceleration });
-    
-    // Garder seulement les 15 derniers échantillons (0.6s à 25Hz)
-    if (this.gravityWindow.length > 15) {
-      this.gravityWindow.shift();
-    }
-    
-    // Estimation de la gravité par moyenne mobile si fenêtre suffisante
-    if (this.gravityWindow.length >= 10) {
-      const gravityEstimate = {
-        x: this.gravityWindow.reduce((sum, acc) => sum + acc.x, 0) / this.gravityWindow.length,
-        y: this.gravityWindow.reduce((sum, acc) => sum + acc.y, 0) / this.gravityWindow.length,
-        z: this.gravityWindow.reduce((sum, acc) => sum + acc.z, 0) / this.gravityWindow.length
-      };
-      
-      // Soustraction adaptative de la gravité
-      return {
-        x: acceleration.x - gravityEstimate.x,
-        y: acceleration.y - gravityEstimate.y, 
-        z: acceleration.z - gravityEstimate.z
-      };
-    } else {
-      // Fallback : estimation simple de gravité
-      const magnitude = Math.sqrt(acceleration.x**2 + acceleration.y**2 + acceleration.z**2);
-      if (magnitude > 8 && magnitude < 12) {
-        // L'accélération semble contenir principalement la gravité
-        const scale = 9.81 / magnitude;
-        return {
-          x: acceleration.x - acceleration.x * scale,
-          y: acceleration.y - acceleration.y * scale,
-          z: acceleration.z - acceleration.z * scale
-        };
-      } else {
-        // Pas de compensation si magnitude anormale
-        return acceleration;
-      }
-    }
-  }
-
-
-
-  /**
-   * *** NOUVEAU: Gestion des transitions de mode (crawling supprimé) ***
-   */
-  handleModeTransition(previousMode, newMode) {
-    // Réinitialiser la vitesse lors des transitions
-    if (previousMode !== newMode) {
-      console.log(`[TRANSITION] ${previousMode} → ${newMode}`);
-      
-      // Réinitialiser la vitesse pour le nouveau mode
-      this.velocity.vx = 0;
-      this.velocity.vy = 0;
-      this.velocity.vz = 0;
-    }
-  }
-
-  /**
-   * Mise à jour dynamique de la longueur de pas (corrigée pour amplitudes filtrées)
-   */
-  updateDynamicStepLength(peakAmplitude) {
-    // Modèle adaptatif basé sur l'amplitude du pic filtré
-    const baseLength = this.userHeight * this.config.heightRatio;
-    
-    // *** BUG FIX: Ajustement pour amplitudes filtrées (plus petites) ***
-    // Les amplitudes filtrées sont généralement entre 0.5 et 3.0
-    const normalizedAmplitude = Math.max(0.5, Math.min(3.0, peakAmplitude));
-    const amplitudeFactor = 0.7 + (normalizedAmplitude - 0.5) * 0.4 / 2.5; // [0.7, 1.1]
-    
-    // Adaptation selon le mode
-    let modeFactor = 1.0;
-    switch (this.currentMode) {
-      case 'running':
-        modeFactor = 1.2; // Pas plus longs en course
-        break;
-      case 'walking':
-        modeFactor = 1.0; // Standard
-        break;
-      default:
-        modeFactor = 1.0; // Par défaut
-    }
-    
-    const adjustedLength = baseLength * amplitudeFactor * modeFactor;
-    
-    // Lissage exponentiel plus lent pour éviter les fluctuations
-    const alpha = 0.05;
-    this.dynamicStepLength = (1 - alpha) * this.dynamicStepLength + 
-                            alpha * adjustedLength;
-    
-    // Contraintes raisonnables
-    this.dynamicStepLength = Math.max(0.3, Math.min(1.2, this.dynamicStepLength));
-  }
-
-  /**
-   * Zero-Velocity Updates (ZUPT)
-   */
-  processZUPT() {
-    if (this.accelerationBuffer.length < 5) return;
-    
-    // Vérification de la stabilité
-    const recentAcc = this.accelerationBuffer.slice(-5);
-    const variance = this.calculateVariance(recentAcc.map(a => a.magnitude));
-    
-    const now = Date.now();
-    
-    if (variance < this.config.zuptThreshold) {
-      if (!this.isZUPT) {
-        this.isZUPT = true;
-        this.zuptStartTime = now;
-      } else if ((now - this.zuptStartTime) > this.config.zuptDuration) {
-        // Appliquer ZUPT - réinitialiser la vitesse
-        this.velocity.vx *= 0.1;
-        this.velocity.vy *= 0.1;
-        this.velocity.vz *= 0.1;
-      }
-    } else {
-      this.isZUPT = false;
-    }
-  }
-
-  /**
-   * Adaptation du taux d'échantillonnage
-   */
-  adaptSampleRate() {
-    if (this.accelerationBuffer.length < 5) return;
-    
-    const recentAcc = this.accelerationBuffer.slice(-5);
-    const maxAcceleration = Math.max(...recentAcc.map(a => a.magnitude));
-    
-    const targetRate = maxAcceleration > this.config.motionThreshold ? 
-      this.config.highSampleRate : this.config.baseSampleRate;
-    
-    if (targetRate !== this.currentSampleRate) {
-      this.currentSampleRate = targetRate;
-      console.log(`Taux échantillonnage adapté: ${this.currentSampleRate} Hz`);
-    }
-  }
-
-  /**
-   * Mise à jour de la position basée sur PDR améliorée
-   */
-  updatePosition() {
-    if (this.accelerationBuffer.length < 2 || this.gyroscopeBuffer.length < 2) return;
-    
-    const lastAcc = this.accelerationBuffer[this.accelerationBuffer.length - 1];
-    const prevAcc = this.accelerationBuffer[this.accelerationBuffer.length - 2];
-    const lastGyro = this.gyroscopeBuffer[this.gyroscopeBuffer.length - 1];
-    
-    const dt = (lastAcc.timestamp - prevAcc.timestamp) / 1000;
-    
-    // Mise à jour orientation avec correction
-    this.updateOrientation(lastGyro, dt);
-    
-    // *** BUG FIX: Mise à jour position uniquement sur détection de pas validé ***
-    // Ne plus mettre à jour la position de façon continue, seulement sur pas détecté
-    // La position sera mise à jour via le callback onStepDetected
-    
-    // Traitement de l'altitude avec baromètre (indépendant des pas)
-    this.updateAltitude();
-  }
-
-  /**
-   * Mise à jour de l'orientation avec filtrage
-   */
-  updateOrientation(gyroData, dt) {
-    // Filtrage des données gyroscope pour éviter la dérive
-    const maxAngularVelocity = 10; // rad/s - limite raisonnable
-    
-    const filteredGyro = {
-      x: Math.max(-maxAngularVelocity, Math.min(maxAngularVelocity, gyroData.x)),
-      y: Math.max(-maxAngularVelocity, Math.min(maxAngularVelocity, gyroData.y)),
-      z: Math.max(-maxAngularVelocity, Math.min(maxAngularVelocity, gyroData.z))
-    };
-    
-    // Mise à jour avec correction de dérive
-    this.orientation.yaw += filteredGyro.z * dt;
-    this.orientation.pitch += filteredGyro.x * dt * 0.1; // Réduction du facteur pour pitch/roll
-    this.orientation.roll += filteredGyro.y * dt * 0.1;
-    
-    // Normalisation des angles
-    this.orientation.yaw = this.normalizeAngle(this.orientation.yaw);
-    this.orientation.pitch = this.normalizeAngle(this.orientation.pitch);
-    this.orientation.roll = this.normalizeAngle(this.orientation.roll);
-  }
-
-  /**
-   * Mise à jour de l'altitude via baromètre
-   */
-  updateAltitude() {
-    if (this.barometerBuffer.length >= 2) {
-      const lastBaro = this.barometerBuffer[this.barometerBuffer.length - 1];
-      const prevBaro = this.barometerBuffer[this.barometerBuffer.length - 2];
-      const altitudeChange = lastBaro.altitude - prevBaro.altitude;
-      
-      // Filtrage des changements d'altitude aberrants
-      if (Math.abs(altitudeChange) < 1.0) { // Plus strict : 1m max
-        this.position.z += altitudeChange;
-      }
-    }
-  }
-
-  /**
-   * Mise à jour de position sur pas détecté (appelée depuis detectSteps)
-   */
-  advancePositionOnStep() {
-    // Avancer la position seulement quand un pas est validé
-    const stepDistance = this.dynamicStepLength;
-    
-    // Utiliser l'orientation actuelle
-    this.position.x += stepDistance * Math.cos(this.orientation.yaw);
-    this.position.y += stepDistance * Math.sin(this.orientation.yaw);
-    
-    console.log(`[PDR] Position mise à jour: (${this.position.x.toFixed(2)}, ${this.position.y.toFixed(2)}) - Distance pas: ${stepDistance.toFixed(2)}m`);
-  }
-
-  /**
-   * Normalisation d'angle [-π, π]
-   */
-  normalizeAngle(angle) {
-    while (angle > Math.PI) angle -= 2 * Math.PI;
-    while (angle < -Math.PI) angle += 2 * Math.PI;
-    return angle;
-  }
-
-  /**
-   * Conversion pression vers altitude
-   */
-  pressureToAltitude(pressure, seaLevelPressure = 1013.25) {
-    return 44330 * (1 - Math.pow(pressure / seaLevelPressure, 0.1903));
-  }
-
-  /**
-   * Calcul de variance
-   */
-  calculateVariance(data) {
-    const mean = data.reduce((a, b) => a + b) / data.length;
-    return data.reduce((acc, val) => acc + Math.pow(val - mean, 2), 0) / data.length;
-  }
-
-  /**
-   * Réinitialisation de la position
-   */
-  resetPosition(x = 0, y = 0, z = 0, yaw = 0) {
-    this.position = { x, y, z };
-    this.orientation.yaw = yaw;
-    this.stepCount = 0;
-    console.log(`Position PDR réinitialisée: (${x}, ${y}, ${z})`);
-  }
-
-  /**
-   * Obtenir l'état actuel
-   */
-  getState() {
-    return {
-      position: { ...this.position },
-      orientation: { ...this.orientation },
-      velocity: { ...this.velocity },
-      mode: this.currentMode,
-      stepCount: this.stepCount,
-      totalDistance: this.calculateTotalDistance(),
-      features: { ...this.activityFeatures },
-      sampleRate: this.currentSampleRate,
-      isZUPT: this.isZUPT,
-      
-      // *** NOUVEAU: Métriques de détection verticale ***
-      verticalDetection: {
-        isActive: this.verticalDetectionState.isActive,
-        orientationConfidence: this.verticalDetectionState.orientationConfidence,
-        fallbackActive: this.verticalDetectionState.fallbackActive,
-        lastVerticalPeak: this.verticalDetectionState.lastVerticalPeak,
-        method: this.getDetectionMethod()
-      },
-      
-      // *** NOUVEAU: Métriques physiologiques ***
-      physiologicalMetrics: {
-        currentStepFrequency: this.getCurrentStepFrequency(),
-        maxAllowedFrequency: this.getMaxAllowedFrequency(),
-        stepHistoryLength: this.stepHistory.length,
-        gyroConfirmationEnabled: this.config.physiologicalConstraints.gyroConfirmationEnabled,
-        gyroBufferLength: this.gyroConfirmationBuffer.length,
-        lastGyroActivity: this.getLastGyroActivity()
-      }
-    };
-  }
-
-  /**
-   * *** NOUVEAU: Obtenir la méthode de détection actuelle ***
-   */
-  getDetectionMethod() {
-    if (!this.verticalDetectionState.isActive) {
-      return 'magnitude_only';
-    }
-    
-    if (this.verticalDetectionState.fallbackActive) {
-      return 'magnitude_fallback';
-    }
-    
-    if (this.shouldUseVerticalDetection()) {
-      return 'vertical_projection';
-    }
-    
-    return 'magnitude_default';
-  }
-
-  /**
-   * *** NOUVEAU: Obtenir les métriques détaillées de détection verticale ***
-   */
-  getVerticalDetectionMetrics() {
-    if (!this.verticalDetectionState.isActive) {
-      return null;
-    }
-    
-    const attitudeStatus = this.attitudeTracker ? this.attitudeTracker.getStatus() : null;
-    
-    return {
-      // État général
-      isActive: this.verticalDetectionState.isActive,
-      currentMethod: this.getDetectionMethod(),
-      
-      // Confiance d'orientation
-      orientationConfidence: this.verticalDetectionState.orientationConfidence,
-      orientationValid: attitudeStatus ? 
-        !(attitudeStatus.quaternion.w === 1 && attitudeStatus.quaternion.x === 0) : false,
-      
-      // État du fallback
-      fallbackActive: this.verticalDetectionState.fallbackActive,
-      fallbackStartTime: this.verticalDetectionState.fallbackStartTime,
-      
-      // Historique vertical
-      verticalHistoryLength: this.verticalDetectionState.verticalAccHistory.length,
-      lastVerticalPeak: this.verticalDetectionState.lastVerticalPeak,
-      
-      // Configuration
-      config: this.config.verticalStepDetection,
-      
-      // AttitudeTracker status
-      attitudeStatus: attitudeStatus
-    };
-  }
-
-  /**
-   * Configuration des callbacks
-   */
-  setCallbacks({ onStepDetected, onModeChanged, onPositionUpdate }) {
-    this.onStepDetected = onStepDetected;
-    this.onModeChanged = onModeChanged;
-    this.onPositionUpdate = onPositionUpdate;
-  }
-
-  /**
-   * Mise à jour du mode d'activité (nouvelle méthode pour AttitudeTracker)
-   */
-  updateActivityMode(mode) {
-    if (mode !== this.currentMode) {
-      const previousMode = this.currentMode;
-      this.currentMode = mode;
-      
-      if (this.onModeChanged) {
-        this.onModeChanged(mode, this.activityFeatures);
-      }
-      
-      console.log(`[PDR] Mode changé: ${previousMode} → ${mode}`);
-    }
-  }
-
-  /**
-   * Traitement d'un pas détecté validé
-   */
-  handleStepDetected(peakAmplitude, originalMagnitude) {
-    const now = Date.now();
-    
-    // *** NOUVEAU: Garde-fous physiologiques ***
-    if (!this.validateStepPhysiologically(now)) {
-      console.log(`[STEP REJECTED] Garde-fou physiologique - Fréquence trop élevée ou gyro non confirmé`);
-      return; // Pas rejeté par les contraintes physiologiques
-    }
-    
-    // Vérification intervalle temporel (garde-fou existant amélioré)
-    const minInterval = Math.max(
-      this.getPhysiologicalMinInterval(),
-      this.config.physiologicalConstraints.minStepInterval
-    );
-    
-    if ((now - this.lastStepTime) <= minInterval) {
-      console.log(`[STEP REJECTED] Intervalle trop court: ${now - this.lastStepTime}ms < ${minInterval}ms`);
-      return; // Trop tôt pour un nouveau pas
-    }
-    
-    this.stepCount++;
-    this.lastStepTime = now;
-    
-    // *** NOUVEAU: Ajouter à l'historique des pas ***
-    this.stepHistory.push(now);
-    
-    // Garder seulement les pas des 10 dernières secondes pour calcul de fréquence
-    const cutoffTime = now - 10000;
-    this.stepHistory = this.stepHistory.filter(timestamp => timestamp > cutoffTime);
-    
-    // Estimation dynamique de la longueur de pas basée sur l'amplitude filtrée
-    this.updateDynamicStepLength(peakAmplitude);
-    
-    // Avancer la position seulement sur pas validé
-    this.advancePositionOnStep();
-    
-    // Callback pas détecté
-    if (this.onStepDetected) {
-      this.onStepDetected(this.stepCount, this.dynamicStepLength);
-    }
-    
-    // *** NOUVEAU: Log avec informations physiologiques ***
-    const currentFrequency = this.getCurrentStepFrequency();
-    console.log(`[STEP VALIDATED] #${this.stepCount}: longueur=${this.dynamicStepLength.toFixed(3)}m, fréq=${currentFrequency.toFixed(2)}Hz`);
-  }
-
-  /**
-   * *** NOUVEAU: Projection de l'accélération dans le repère terrestre ***
-   */
-  projectAccelerationToWorld(accelerometerData) {
-    if (!this.attitudeTracker) {
-      return null;
-    }
-    
-    try {
-      // Obtenir le statut de l'AttitudeTracker
-      const attitudeStatus = this.attitudeTracker.getStatus();
-      
-      // Vérifier que l'orientation est valide (quaternion non-identité)
-      const { quaternion } = attitudeStatus;
-      if (quaternion.w === 1 && quaternion.x === 0 && quaternion.y === 0 && quaternion.z === 0) {
-        return null; // Orientation pas encore initialisée
-      }
-      
-      // Utiliser la transformation de l'AttitudeTracker
-      const worldAcceleration = this.attitudeTracker.transformAcceleration(accelerometerData);
-      
-      // L'AttitudeTracker transforme vers le repère corps/monde
-      // worldAcceleration.z correspond à la composante "Up" (verticale)
-      return {
-        north: worldAcceleration.x,  // Nord
-        east: worldAcceleration.y,   // Est  
-        up: worldAcceleration.z      // Haut (composante verticale recherchée)
-      };
-      
-    } catch (error) {
-      console.warn('[PDR] Erreur projection AttitudeTracker:', error);
-      return null;
-    }
-  }
-
-  /**
-   * *** NOUVEAU: Détection de pics sur signal vertical ***
-   */
-  detectVerticalPeaks(data) {
-    if (data.length < 5) return [];
-    
-    // Calcul du seuil adaptatif pour signal vertical
-    const mean = data.reduce((a, b) => a + b) / data.length;
-    const variance = data.reduce((acc, val) => acc + Math.pow(val - mean, 2), 0) / data.length;
-    const std = Math.sqrt(variance);
-    
-    // Seuil plus conservateur pour signal vertical (pics plus nets)
-    let threshold = mean + 1.5 * std;
-    threshold = Math.max(this.config.verticalStepDetection.minVerticalPeak, 
-                        Math.min(this.config.verticalStepDetection.maxVerticalPeak, threshold));
-    
-    const peaks = [];
-    for (let i = 1; i < data.length - 1; i++) {
-      const current = data[i];
-      const prev = data[i - 1];
-      const next = data[i + 1];
-      
-      // Conditions pour un pic valide
-      const isLocalMaximum = current > prev && current > next;
-      const isAboveThreshold = current > threshold;
-      
-      if (isLocalMaximum && isAboveThreshold) {
-        peaks.push(current);
-      }
-    }
-    
-    return peaks;
-  }
-
-  /**
-   * *** NOUVEAU: Validation d'un pic vertical ***
-   */
-  isValidVerticalPeak(peakValue) {
-    const config = this.config.verticalStepDetection;
-    return peakValue >= config.minVerticalPeak && peakValue <= config.maxVerticalPeak;
-  }
-
-  /**
-   * *** NOUVEAU: Évaluation de la confiance d'orientation pour détection verticale ***
-   */
-  shouldUseVerticalDetection() {
-    if (!this.verticalDetectionState.isActive || !this.attitudeTracker) {
-      return false;
-    }
-    
-    // Si fallback actif, rester en mode magnitude quelques secondes
-    if (this.verticalDetectionState.fallbackActive) {
-      const timeSinceFallback = Date.now() - (this.verticalDetectionState.fallbackStartTime || 0);
-      if (timeSinceFallback < 5000) { // 5 secondes de fallback minimum
-        return false;
-      }
-      // Réessayer après 5 secondes
-      this.verticalDetectionState.fallbackActive = false;
-    }
-    
-    try {
-      const attitudeStatus = this.attitudeTracker.getStatus();
-      
-      // Vérifier que l'orientation est stable et fiable
-      const orientationConfidence = this.calculateOrientationConfidence(attitudeStatus);
-      this.verticalDetectionState.orientationConfidence = orientationConfidence;
-      
-      return orientationConfidence >= this.config.verticalStepDetection.orientationConfidenceThreshold;
-      
-    } catch (error) {
-      console.warn('[PDR] Erreur évaluation confiance orientation:', error);
-      return false;
-    }
-  }
-
-  /**
-   * *** NOUVEAU: Calcul de la confiance d'orientation ***
-   */
-  calculateOrientationConfidence(attitudeStatus) {
-    const { quaternion, isStable, magneticConfidence, accelerationVariance, gyroMagnitude } = attitudeStatus;
-    
-    // Vérifier que le quaternion n'est pas l'identité
-    if (quaternion.w === 1 && quaternion.x === 0 && quaternion.y === 0 && quaternion.z === 0) {
-      return 0;
-    }
-    
-    // Facteurs de confiance
-    let confidence = 0.5; // Base
-    
-    // Bonus pour stabilité
-    if (isStable) {
-      confidence += 0.3;
-    }
-    
-    // Bonus pour confiance magnétique
-    if (magneticConfidence > 0.5) {
-      confidence += magneticConfidence * 0.2;
-    }
-    
-    // Pénalité pour variance d'accélération élevée
-    if (accelerationVariance > 1.0) {
-      confidence -= Math.min(0.3, accelerationVariance * 0.1);
-    }
-    
-    // Pénalité pour mouvement gyroscopique élevé
-    if (gyroMagnitude > 0.5) {
-      confidence -= Math.min(0.2, gyroMagnitude * 0.2);
-    }
-    
-    return Math.max(0, Math.min(1, confidence));
-  }
-
-  /**
-   * *** NOUVEAU: Test de la détection verticale (pour debug) ***
-   */
-  testVerticalDetection() {
-    if (!this.verticalDetectionState.isActive) {
-      console.log('[TEST] Détection verticale non activée');
-      return;
-    }
-    
-    console.log('[TEST] === Test Détection Verticale ===');
-    console.log('[TEST] AttitudeTracker présent:', !!this.attitudeTracker);
-    
-    if (this.attitudeTracker) {
-      const status = this.attitudeTracker.getStatus();
-      console.log('[TEST] Quaternion:', status.quaternion);
-      console.log('[TEST] Stabilité:', status.isStable);
-      console.log('[TEST] Confiance magnétique:', status.magneticConfidence);
-    }
-    
-    console.log('[TEST] État détection verticale:');
-    console.log('[TEST] - Méthode actuelle:', this.getDetectionMethod());
-    console.log('[TEST] - Confiance orientation:', this.verticalDetectionState.orientationConfidence);
-    console.log('[TEST] - Fallback actif:', this.verticalDetectionState.fallbackActive);
-    console.log('[TEST] - Historique vertical:', this.verticalDetectionState.verticalAccHistory.length, 'échantillons');
-    console.log('[TEST] - Dernier pic vertical:', this.verticalDetectionState.lastVerticalPeak);
-    
-    // Test de projection
-    const testAcc = { x: 0, y: 0, z: 9.81 }; // Gravité pure
-    const projected = this.projectAccelerationToWorld(testAcc);
-    console.log('[TEST] Projection test (gravité pure):', projected);
-    
-    console.log('[TEST] === Fin Test ===');
-  }
-
-  /**
-   * *** NOUVEAU: Statistiques de performance détection verticale ***
-   */
-  getVerticalDetectionStats() {
-    if (!this.verticalDetectionState.isActive) {
-      return null;
-    }
-    
-    const now = Date.now();
-    const recentHistory = this.verticalDetectionState.verticalAccHistory.filter(
-      sample => now - sample.timestamp < 10000 // 10 dernières secondes
-    );
-    
-    if (recentHistory.length === 0) {
-      return { noData: true };
-    }
-    
-    const verticalValues = recentHistory.map(s => s.vertical);
-    const mean = verticalValues.reduce((a, b) => a + b) / verticalValues.length;
-    const variance = verticalValues.reduce((acc, val) => acc + Math.pow(val - mean, 2), 0) / verticalValues.length;
-    const std = Math.sqrt(variance);
-    const min = Math.min(...verticalValues);
-    const max = Math.max(...verticalValues);
-    
-    return {
-      samplesCount: recentHistory.length,
-      mean: mean,
-      std: std,
-      min: min,
-      max: max,
-      range: max - min,
-      signalQuality: std < 0.5 ? 'good' : std < 1.0 ? 'medium' : 'poor'
-    };
-  }
-
-  /**
-   * *** NOUVEAU: Calcul de la distance totale (crawling supprimé) ***
-   */
-  calculateTotalDistance() {
-    // Distance des pas uniquement
-    const stepDistance = this.stepCount * this.dynamicStepLength;
-    return stepDistance;
-  }
-
-
-
-  /**
-   * *** NOUVEAU: Activation/désactivation de la classification automatique ***
-   */
-  setAutoClassification(enabled) {
-    this.autoClassificationEnabled = enabled;
-    
-    if (enabled) {
-      this.manualModeOverride = null;
-      console.log('[PDR] Classification automatique activée');
-    } else {
-      console.log('[PDR] Classification automatique désactivée');
-    }
-  }
-
-  /**
-   * *** NOUVEAU: Forcer un mode spécifique (mode manuel) ***
-   */
-  setManualMode(mode) {
-    const validModes = ['stationary', 'walking', 'running']; // crawling supprimé
-    
-    if (!validModes.includes(mode)) {
-      console.warn(`[PDR] Mode manuel invalide: ${mode}. Modes valides: ${validModes.join(', ')}`);
-      return;
-    }
-    
-    this.autoClassificationEnabled = false;
-    this.manualModeOverride = mode;
-    
-    // Appliquer immédiatement le mode
-    const previousMode = this.currentMode;
-    this.currentMode = mode;
-    
-    // Notification changement si différent
-    if (previousMode !== this.currentMode && this.onModeChanged) {
-      console.log(`[PDR] Mode manuel forcé: ${previousMode} → ${this.currentMode}`);
-      this.handleModeTransition(previousMode, this.currentMode);
-      this.onModeChanged(this.currentMode, this.activityFeatures);
-    }
-  }
-
-  /**
-   * *** NOUVEAU: Obtenir l'état du contrôle de classification ***
-   */
-  getClassificationState() {
-    return {
-      autoEnabled: this.autoClassificationEnabled,
-      manualMode: this.manualModeOverride,
-      currentMode: this.currentMode,
-      features: { ...this.activityFeatures }
-    };
-  }
-
-  /**
-   * *** NOUVEAU: Vérifier si en mode manuel ***
-   */
-  isManualModeActive() {
-    return !this.autoClassificationEnabled && this.manualModeOverride !== null;
-  }
-
-  /**
-   * *** NOUVEAU: Validation physiologique d'un pas ***
-   */
-  validateStepPhysiologically(timestamp) {
-    // 1. Vérification de la fréquence de pas
-    if (!this.validateStepFrequency(timestamp)) {
-      return false;
-    }
-    
-    // 2. Confirmation gyroscopique si activée
-    if (this.config.physiologicalConstraints.gyroConfirmationEnabled) {
-      if (!this.validateGyroscopicConfirmation()) {
-        return false;
-      }
-    }
-    
-    return true;
-  }
-
-  /**
-   * *** NOUVEAU: Validation de la fréquence de pas selon le mode (SEUILS DÉTENDUS) ***
-   */
-  validateStepFrequency(timestamp) {
-    // Calculer la fréquence actuelle
-    const currentFrequency = this.getCurrentStepFrequency();
-    
-         // *** MODIFICATION: Seuils dynamiques plus permissifs (crawling supprimé) ***
-     const MAX_FREQ = {
-       walking: 4.0,   // Augmenté de 3.0 à 4.0 Hz - permet marche rapide jusqu'à 3.5 Hz
-       running: 8.0,   // Augmenté de 5.0 à 8.0 Hz - coureur rapide
-       stationary: 0.5 // Très faible pour stationnaire
-     }[this.currentMode] || 4.0; // Défaut plus permissif
-    
-    // Vérifier si la fréquence dépasse la limite
-    if (currentFrequency > MAX_FREQ) {
-      console.log(`[PHYSIO GUARD] Fréquence trop élevée: ${currentFrequency.toFixed(2)}Hz > ${MAX_FREQ}Hz (mode: ${this.currentMode})`);
-      return false;
-    }
-    
-    return true;
-  }
-
-  /**
-   * *** NOUVEAU: Calcul de la fréquence actuelle de pas ***
-   */
-  getCurrentStepFrequency() {
-    if (this.stepHistory.length < 2) {
-      return 0;
-    }
-    
-    // Calculer la fréquence sur les 5 derniers pas (plus stable)
-    const recentSteps = this.stepHistory.slice(-5);
-    if (recentSteps.length < 2) {
-      return 0;
-    }
-    
-    const timeSpan = (recentSteps[recentSteps.length - 1] - recentSteps[0]) / 1000; // en secondes
-    const stepCount = recentSteps.length - 1; // nombre d'intervalles
-    
-    if (timeSpan <= 0) {
-      return 0;
-    }
-    
-    return stepCount / timeSpan; // Hz
-  }
-
-  /**
-   * *** NOUVEAU: Obtenir l'intervalle minimum physiologique selon le mode (SEUILS DÉTENDUS) ***
-   */
-  getPhysiologicalMinInterval() {
-         // *** MODIFICATION: Utiliser les mêmes seuils détendus (crawling supprimé) ***
-     const MAX_FREQ = {
-       walking: 4.0,   // Augmenté de 3.0 à 4.0 Hz
-       running: 8.0,   // Augmenté de 5.0 à 8.0 Hz
-       stationary: 0.5 // Très faible pour stationnaire
-     }[this.currentMode] || 4.0;
-    
-    // Convertir fréquence max en intervalle min (ms)
-    return Math.floor(1000 / MAX_FREQ);
-  }
-
-  /**
-   * *** NOUVEAU: Validation par confirmation gyroscopique ***
-   */
-  validateGyroscopicConfirmation() {
-    if (this.gyroConfirmationBuffer.length < 5) {
-      // Pas assez de données gyro, accepter par défaut
-      return true;
-    }
-    
-    // Analyser les 10 derniers échantillons gyro (400ms à 25Hz)
-    const recentGyro = this.gyroConfirmationBuffer.slice(-10);
-    
-    // Calculer la magnitude de rotation moyenne
-    const gyroMagnitudes = recentGyro.map(sample => 
-      Math.sqrt(sample.x**2 + sample.y**2 + sample.z**2)
-    );
-    
-    const maxGyroMagnitude = Math.max(...gyroMagnitudes);
-    const avgGyroMagnitude = gyroMagnitudes.reduce((a, b) => a + b) / gyroMagnitudes.length;
-    
-    // Un pas devrait s'accompagner d'une rotation détectable
-    const threshold = this.config.physiologicalConstraints.gyroConfirmationThreshold;
-    
-    // Vérifier qu'il y a eu une activité gyroscopique significative
-    const hasGyroActivity = maxGyroMagnitude > threshold || avgGyroMagnitude > threshold * 0.5;
-    
-    if (!hasGyroActivity) {
-      console.log(`[GYRO GUARD] Pas sans rotation détectable: max=${maxGyroMagnitude.toFixed(3)}, avg=${avgGyroMagnitude.toFixed(3)}, seuil=${threshold}`);
-      return false;
-    }
-    
-    return true;
-  }
-
-  /**
-   * *** NOUVEAU: Mise à jour du buffer de confirmation gyroscopique ***
-   */
-  updateGyroConfirmationBuffer(gyroData) {
-    if (!this.config.physiologicalConstraints.gyroConfirmationEnabled) {
-      return;
-    }
-    
-    this.gyroConfirmationBuffer.push({
-      x: gyroData.x,
-      y: gyroData.y,
-      z: gyroData.z,
-      timestamp: Date.now()
-    });
-    
-    // Garder seulement les 50 derniers échantillons (2 secondes à 25Hz)
-    if (this.gyroConfirmationBuffer.length > 50) {
-      this.gyroConfirmationBuffer.shift();
-    }
-  }
-
-  /**
-   * *** NOUVEAU: Obtenir la fréquence maximale autorisée selon le mode (SEUILS DÉTENDUS) ***
-   */
-  getMaxAllowedFrequency() {
-         // *** MODIFICATION: Utiliser les seuils détendus (crawling supprimé) ***
-     const MAX_FREQ = {
-       walking: 4.0,   // Augmenté de 3.0 à 4.0 Hz
-       running: 8.0,   // Augmenté de 5.0 à 8.0 Hz
-       stationary: 0.5 // Très faible pour stationnaire
-     }[this.currentMode] || 4.0;
-    
-    return MAX_FREQ;
-  }
-
-  /**
-   * *** NOUVEAU: Obtenir la dernière activité gyroscopique ***
-   */
-  getLastGyroActivity() {
-    if (this.gyroConfirmationBuffer.length === 0) {
-      return 0;
-    }
-    
-    const recentGyro = this.gyroConfirmationBuffer.slice(-5);
-    const gyroMagnitudes = recentGyro.map(sample => 
-      Math.sqrt(sample.x**2 + sample.y**2 + sample.z**2)
-    );
-    
-    return Math.max(...gyroMagnitudes);
-  }
-
-  /**
-   * *** NOUVEAU: Test des garde-fous physiologiques ***
-   */
-  testPhysiologicalGuards() {
-    console.log('[TEST PHYSIO] === Test des garde-fous physiologiques ===');
-    
-    const config = this.config.physiologicalConstraints;
-    console.log('[TEST PHYSIO] Configuration:');
-    console.log(`[TEST PHYSIO] - Max fréq marche: ${config.maxStepFrequencyWalking}Hz`);
-    console.log(`[TEST PHYSIO] - Max fréq course: ${config.maxStepFrequencyRunning}Hz`);
-    console.log(`[TEST PHYSIO] - Max fréq ramper: ${config.maxStepFrequencyCrawling}Hz`);
-    console.log(`[TEST PHYSIO] - Intervalle min: ${config.minStepInterval}ms`);
-    console.log(`[TEST PHYSIO] - Confirmation gyro: ${config.gyroConfirmationEnabled}`);
-    console.log(`[TEST PHYSIO] - Seuil gyro: ${config.gyroConfirmationThreshold}rad/s`);
-    
-    // Test fréquence actuelle
-    const currentFreq = this.getCurrentStepFrequency();
-    const maxFreq = this.getMaxAllowedFrequency();
-    console.log(`[TEST PHYSIO] Fréquence actuelle: ${currentFreq.toFixed(2)}Hz (max: ${maxFreq}Hz)`);
-    
-    // Test historique des pas
-    console.log(`[TEST PHYSIO] Historique pas: ${this.stepHistory.length} pas enregistrés`);
-    if (this.stepHistory.length > 1) {
-      const lastInterval = this.stepHistory[this.stepHistory.length - 1] - this.stepHistory[this.stepHistory.length - 2];
-      console.log(`[TEST PHYSIO] Dernier intervalle: ${lastInterval}ms`);
-    }
-    
-    // Test buffer gyroscopique
-    console.log(`[TEST PHYSIO] Buffer gyro: ${this.gyroConfirmationBuffer.length} échantillons`);
-    const lastGyroActivity = this.getLastGyroActivity();
-    console.log(`[TEST PHYSIO] Dernière activité gyro: ${lastGyroActivity.toFixed(3)}rad/s`);
-    
-    // Simulation de validation
-    const now = Date.now();
-    const wouldValidate = this.validateStepPhysiologically(now);
-    console.log(`[TEST PHYSIO] Validation actuelle: ${wouldValidate ? '✓ PASS' : '✗ FAIL'}`);
-    
-    console.log('[TEST PHYSIO] === Fin du test ===');
-    
-    return {
-      currentFrequency: currentFreq,
-      maxAllowedFrequency: maxFreq,
-      stepHistoryLength: this.stepHistory.length,
-      gyroBufferLength: this.gyroConfirmationBuffer.length,
-      lastGyroActivity: lastGyroActivity,
-      wouldValidate: wouldValidate,
-      config: config
-    };
-  }
->>>>>>> f60d652c
+import { create, all } from 'mathjs';
+
+const math = create(all);
+
+/**
+ * Système de Dead Reckoning Piéton (PDR) avancé avec détection d'activité et ZUPT
+ * Intégration AttitudeTracker pour orientation adaptative (plus d'OrientationCalibrator fixe)
+ */
+export class PedestrianDeadReckoning {
+  constructor(config = {}) {
+    this.config = {
+      // Paramètres de détection de pas adaptés pour poche
+      stepDetectionWindow: config.stepDetectionWindow || 30, // 30 échantillons (augmenté)
+      stepThreshold: config.stepThreshold || 1.0, // 1.0 m/s² (réduit pour plus de sensibilité)
+      
+      // Paramètres de longueur de pas
+      defaultStepLength: config.defaultStepLength || 0.7, // mètres
+      heightRatio: config.heightRatio || 0.4, // ratio taille/longueur pas
+      
+      // Paramètres ZUPT adaptés pour poche
+      zuptThreshold: config.zuptThreshold || 0.1, // m/s²
+      zuptDuration: config.zuptDuration || 300, // 300ms (augmenté pour éviter micro-mouvements)
+      
+      // *** NOUVEAU: Paramètres détection verticale avec AttitudeTracker ***
+      verticalStepDetection: {
+        enabled: config.verticalStepDetection?.enabled !== false, // Activé par défaut
+        verticalThreshold: config.verticalStepDetection?.verticalThreshold || 0.3, // 0.3g pour pic vertical
+        minVerticalPeak: config.verticalStepDetection?.minVerticalPeak || 0.2, // 0.2g minimum
+        maxVerticalPeak: config.verticalStepDetection?.maxVerticalPeak || 1.5, // 1.5g maximum
+        orientationConfidenceThreshold: config.verticalStepDetection?.orientationConfidenceThreshold || 0.3, // 30% confiance min
+        fallbackToMagnitude: config.verticalStepDetection?.fallbackToMagnitude !== false // Fallback activé par défaut
+      },
+      
+      // Échantillonnage adaptatif
+      baseSampleRate: config.baseSampleRate || 25, // Hz
+      highSampleRate: config.highSampleRate || 100, // Hz
+      motionThreshold: config.motionThreshold || 2.0, // m/s²
+      
+      // *** NOUVEAU: Garde-fous physiologiques (crawling supprimé) ***
+      physiologicalConstraints: {
+        maxStepFrequencyWalking: config.physiologicalConstraints?.maxStepFrequencyWalking || 3.0, // Hz - 3 pas/sec max en marche
+        maxStepFrequencyRunning: config.physiologicalConstraints?.maxStepFrequencyRunning || 5.0, // Hz - 5 pas/sec max en course
+        minStepInterval: config.physiologicalConstraints?.minStepInterval || 200, // ms - intervalle minimum absolu
+        gyroConfirmationThreshold: config.physiologicalConstraints?.gyroConfirmationThreshold || 0.3, // rad/s - seuil gyro pour confirmation
+        gyroConfirmationEnabled: config.physiologicalConstraints?.gyroConfirmationEnabled !== false // Activé par défaut
+      },
+      
+      ...config
+    };
+
+    // État du système
+    this.currentMode = 'stationary'; // stationary, walking, running (crawling supprimé)
+    this.currentSampleRate = this.config.baseSampleRate;
+    this.lastStepTime = 0;
+    this.stepCount = 0;
+    
+    // Buffers pour analyse
+    this.accelerationBuffer = [];
+    this.gyroscopeBuffer = [];
+    this.magnetometerBuffer = [];
+    this.barometerBuffer = [];
+    
+    // État ZUPT
+    this.isZUPT = false;
+    this.zuptStartTime = 0;
+    
+    // Classification d'activité
+    this.activityFeatures = {
+      accelerationVariance: 0,
+      devicePitch: 0,
+      deviceRoll: 0,
+      stepFrequency: 0,
+      peakAmplitude: 0
+    };
+    
+    // *** NOUVEAU: Contrôle de classification automatique/manuelle ***
+    this.autoClassificationEnabled = true;
+    this.manualModeOverride = null;
+    
+    // Calibration utilisateur
+    this.userHeight = 1.7; // mètres par défaut
+    this.dynamicStepLength = this.config.defaultStepLength;
+    
+    // *** NOUVEAU: État pour détection verticale ***
+    this.verticalDetectionState = {
+      isActive: false,
+      verticalAccHistory: [],
+      lastVerticalPeak: 0,
+      orientationConfidence: 0,
+      fallbackActive: false
+    };
+    
+    // Callbacks
+    this.onStepDetected = null;
+    this.onModeChanged = null;
+    this.onPositionUpdate = null;
+    
+    // Position et orientation
+    this.position = { x: 0, y: 0, z: 0 };
+    this.orientation = { pitch: 0, roll: 0, yaw: 0 };
+    this.velocity = { vx: 0, vy: 0, vz: 0 };
+
+    // Ajouté pour la nouvelle méthode detectSteps
+    this.accelerationHistory = [];
+    
+    // *** NOUVEAU: Référence vers AttitudeTracker (sera injectée) ***
+    this.attitudeTracker = null;
+
+    // *** NOUVEAU: Historique des pas pour garde-fous physiologiques ***
+    this.stepHistory = []; // Timestamps des derniers pas
+    this.gyroConfirmationBuffer = []; // Buffer pour confirmation gyroscopique
+  }
+
+  /**
+   * Initialisation avec paramètres utilisateur
+   */
+  initialize(userHeight = 1.7) {
+    this.userHeight = userHeight;
+    this.dynamicStepLength = userHeight * this.config.heightRatio;
+    console.log(`PDR initialisé - Taille: ${userHeight}m, Longueur pas: ${this.dynamicStepLength.toFixed(2)}m`);
+  }
+
+  /**
+   * *** NOUVEAU: Injection de l'AttitudeTracker pour détection verticale ***
+   */
+  setAttitudeTracker(attitudeTracker) {
+    this.attitudeTracker = attitudeTracker;
+    this.verticalDetectionState.isActive = this.config.verticalStepDetection.enabled && !!attitudeTracker;
+    
+    if (this.verticalDetectionState.isActive) {
+      console.log('[PDR] Détection verticale activée avec AttitudeTracker');
+    } else {
+      console.log('[PDR] Détection par magnitude (méthode classique)');
+    }
+  }
+
+  /**
+   * Traitement principal des données de capteurs (SIMPLIFIÉ - plus d'OrientationCalibrator)
+   */
+  processSensorData(sensorData) {
+    const { accelerometer, gyroscope, magnetometer, barometer } = sensorData;
+    
+    // Ajout aux buffers avec données brutes (transformation via AttitudeTracker dans LocalizationSDK)
+    this.updateBuffers(accelerometer, gyroscope, magnetometer, barometer);
+    
+    // *** MODIFICATION 1: Toujours calculer stepFrequency et peakAmplitude pour classification ***
+    this.computeStepMetricsForClassification();
+    
+    // Classification d'activité
+    this.classifyActivity();
+    
+    // Adaptation du taux d'échantillonnage
+    this.adaptSampleRate();
+    
+    // *** MODIFICATION 1: Détection de pas conditionnelle après calcul des métriques ***
+    // Les métriques sont maintenant calculées avant la classification
+    if (this.currentMode === 'walking' || this.currentMode === 'running') {
+      this.detectSteps(accelerometer);
+    }
+    
+    // Zero-Velocity Updates
+    this.processZUPT();
+    
+    // Mise à jour de la position
+    this.updatePosition();
+    
+    // Callback de mise à jour
+    if (this.onPositionUpdate) {
+      this.onPositionUpdate(
+        this.position.x,
+        this.position.y,
+        this.orientation.yaw,
+        this.currentMode
+      );
+    }
+  }
+
+  /**
+   * Mise à jour des buffers de données
+   */
+  updateBuffers(acc, gyro, mag, baro) {
+    const maxBufferSize = Math.max(this.config.stepDetectionWindow, 50);
+    
+    // Buffer accéléromètre
+    this.accelerationBuffer.push({
+      ...acc,
+      magnitude: Math.sqrt(acc.x * acc.x + acc.y * acc.y + acc.z * acc.z),
+      timestamp: Date.now()
+    });
+    if (this.accelerationBuffer.length > maxBufferSize) {
+      this.accelerationBuffer.shift();
+    }
+    
+    // Buffer gyroscope
+    this.gyroscopeBuffer.push({
+      ...gyro,
+      timestamp: Date.now()
+    });
+    if (this.gyroscopeBuffer.length > maxBufferSize) {
+      this.gyroscopeBuffer.shift();
+    }
+    
+    // *** NOUVEAU: Mise à jour du buffer de confirmation gyroscopique ***
+    this.updateGyroConfirmationBuffer(gyro);
+    
+    // Buffer magnétomètre
+    if (mag) {
+      this.magnetometerBuffer.push({
+        ...mag,
+        timestamp: Date.now()
+      });
+      if (this.magnetometerBuffer.length > maxBufferSize) {
+        this.magnetometerBuffer.shift();
+      }
+    }
+    
+    // Buffer baromètre
+    if (baro) {
+      this.barometerBuffer.push({
+        pressure: baro.pressure,
+        altitude: this.pressureToAltitude(baro.pressure),
+        timestamp: Date.now()
+      });
+      if (this.barometerBuffer.length > maxBufferSize) {
+        this.barometerBuffer.shift();
+      }
+    }
+  }
+
+  /**
+   * *** NOUVEAU: Calcul des métriques de pas pour classification (toujours exécuté) ***
+   */
+  computeStepMetricsForClassification() {
+    if (this.accelerationBuffer.length < this.config.stepDetectionWindow) {
+      // Pas assez de données - réinitialiser les métriques
+      this.activityFeatures.stepFrequency = 0;
+      this.activityFeatures.peakAmplitude = 0;
+      return;
+    }
+    
+    // Calcul des magnitudes détrended pour détection de pics
+    const recentAcc = this.accelerationBuffer.slice(-this.config.stepDetectionWindow);
+    const magnitudes = recentAcc.map(sample => sample.magnitude);
+    const detrendedMagnitudes = this.applyDetrendingFilter(magnitudes);
+    
+    // Détection de pics sur la fenêtre d'analyse
+    const peaks = this.detectPeaks(detrendedMagnitudes);
+    
+    // Durée de la fenêtre en secondes
+    const windowDurationSec = this.config.stepDetectionWindow / this.currentSampleRate;
+    
+    // Mise à jour des métriques pour classification
+    this.activityFeatures.stepFrequency = peaks.length / windowDurationSec;
+    this.activityFeatures.peakAmplitude = peaks.length > 0 ? Math.max(...peaks) : 0;
+    
+    // Debug périodique
+    // if (this.accelerationBuffer.length % 25 === 0) { // Toutes les secondes à 25Hz
+    //   console.log(`[METRICS] Freq: ${this.activityFeatures.stepFrequency.toFixed(2)}Hz, Amp: ${this.activityFeatures.peakAmplitude.toFixed(2)}, Pics: ${peaks.length}, Mode: ${this.currentMode}`);
+    // }
+  }
+
+  /**
+   * Classification d'activité adaptée pour usage en poche (AMÉLIORÉE)
+   */
+  classifyActivity() {
+    if (this.accelerationBuffer.length < this.config.stepDetectionWindow) return;
+    
+    // *** NOUVEAU: Vérifier si mode manuel activé ***
+    if (!this.autoClassificationEnabled && this.manualModeOverride) {
+      // Mode manuel - forcer le mode spécifié
+      const previousMode = this.currentMode;
+      this.currentMode = this.manualModeOverride;
+      
+      // Notification changement de mode si différent
+      if (previousMode !== this.currentMode && this.onModeChanged) {
+        console.log(`[MODE MANUEL] ${previousMode} → ${this.currentMode} (forcé)`);
+        this.handleModeTransition(previousMode, this.currentMode);
+        this.onModeChanged(this.currentMode, this.activityFeatures);
+      }
+      
+      return; // Sortir sans classification automatique
+    }
+    
+    // *** CLASSIFICATION AUTOMATIQUE (code existant) ***
+    
+    // Calcul des caractéristiques basées sur la magnitude uniquement
+    const recentAcc = this.accelerationBuffer.slice(-this.config.stepDetectionWindow);
+    
+    // Variance de l'accélération (magnitude)
+    const accMagnitudes = recentAcc.map(a => a.magnitude);
+    const meanAcc = accMagnitudes.reduce((a, b) => a + b) / accMagnitudes.length;
+    this.activityFeatures.accelerationVariance = accMagnitudes.reduce((acc, val) => 
+      acc + Math.pow(val - meanAcc, 2), 0) / accMagnitudes.length;
+    
+    // *** MODIFICATION 2: Calcul de l'orientation pour confirmation de posture ***
+    const lastAcc = recentAcc[recentAcc.length - 1];
+    this.activityFeatures.devicePitch = Math.atan2(-lastAcc.x, 
+      Math.sqrt(lastAcc.y * lastAcc.y + lastAcc.z * lastAcc.z)) * 180 / Math.PI;
+    this.activityFeatures.deviceRoll = Math.atan2(lastAcc.y, lastAcc.z) * 180 / Math.PI;
+    
+    // *** MODIFICATION 1: stepFrequency et peakAmplitude sont maintenant calculés dans computeStepMetricsForClassification ***
+    // Les métriques sont déjà à jour, pas besoin de les recalculer ici
+    
+    // *** MODIFICATION 2: CLASSIFICATION AMÉLIORÉE avec seuils plus permissifs et orientation ***
+    const previousMode = this.currentMode;
+    const variance = this.activityFeatures.accelerationVariance;
+    const frequency = this.activityFeatures.stepFrequency;
+    const amplitude = this.activityFeatures.peakAmplitude;
+    const pitch = Math.abs(this.activityFeatures.devicePitch);
+    
+    // *** MODIFICATION 2: Seuils plus permissifs pour transition vers walking ***
+    const varThresholdWalk = 0.7;    // Augmenté de 0.5 à 0.7
+    const freqThreshold = 0.1;       // 0.1 Hz = 1 pic toutes les 10s
+    
+    if (variance < 0.2) {
+      // Stationnaire : variance très faible
+      this.currentMode = 'stationary';
+    } else if (amplitude > 1.0) {
+      // *** MODIFICATION 2: Gros pic = directement walking ***
+      this.currentMode = 'walking';
+    } else if (pitch > 30 && pitch < 60) {
+      // *** MODIFICATION 3: Posture de marche (téléphone en poche) ***
+      this.currentMode = 'walking';
+    } else if (frequency >= freqThreshold) {
+      // *** MODIFICATION 2: Autoriser walking dès qu'on détecte au moins 1 pic sur la fenêtre ***
+      if (frequency >= 2.5 || (amplitude > 1.2 && frequency > 2.0)) {
+        this.currentMode = 'running';
+      } else {
+        this.currentMode = 'walking';
+      }
+    } else if (variance > varThresholdWalk) {
+      // *** MODIFICATION 2: Si variance déjà assez haute, considérer comme marche ***
+      this.currentMode = 'walking';
+    } else {
+      // *** CRAWLING SUPPRIMÉ: Mode par défaut = walking ***
+      this.currentMode = 'walking';
+    }
+    
+    // Notification changement de mode avec plus d'infos
+    if (previousMode !== this.currentMode && this.onModeChanged) {
+      const modeLabel = this.autoClassificationEnabled ? 'AUTO' : 'MANUEL';
+      console.log(`[MODE ${modeLabel}] ${previousMode} → ${this.currentMode} | Var:${variance.toFixed(3)}, Freq:${frequency.toFixed(2)}Hz, Amp:${amplitude.toFixed(2)}, Pitch:${pitch.toFixed(1)}°`);
+      
+      // *** NOUVEAU: Gestion des transitions de mode ***
+      this.handleModeTransition(previousMode, this.currentMode);
+      
+      this.onModeChanged(this.currentMode, this.activityFeatures);
+    }
+  }
+
+  /**
+   * Détection robuste de pas avec seuil adaptatif (REFACTORISÉE)
+   * *** NOUVEAU: Utilise projection verticale avec AttitudeTracker si disponible ***
+   */
+  detectSteps(accelerometerData) {
+    // Ajouter les nouvelles données
+    this.accelerationHistory.push({
+      ...accelerometerData,
+      timestamp: Date.now()
+    });
+
+    // Garder historique de 3 secondes
+    const cutoffTime = Date.now() - 3000;
+    this.accelerationHistory = this.accelerationHistory.filter(
+      sample => sample.timestamp > cutoffTime
+    );
+
+    if (this.accelerationHistory.length < 20) return; // Pas assez de données
+
+    // *** NOUVEAU: Choix de la méthode de détection ***
+    const shouldUseVerticalDetection = this.shouldUseVerticalDetection();
+    
+    if (shouldUseVerticalDetection) {
+      this.detectStepsVertical(accelerometerData);
+    } else {
+      this.detectStepsMagnitude(accelerometerData);
+    }
+  }
+
+  /**
+   * *** NOUVEAU: Détection de pas basée sur la composante verticale ***
+   */
+  detectStepsVertical(accelerometerData) {
+    try {
+      // 1. Projeter l'accélération dans le repère terrestre (North-East-Up)
+      const worldAcceleration = this.projectAccelerationToWorld(accelerometerData);
+      if (!worldAcceleration) {
+        // Fallback vers détection par magnitude
+        this.verticalDetectionState.fallbackActive = true;
+        this.verticalDetectionState.fallbackStartTime = Date.now();
+        this.detectStepsMagnitude(accelerometerData);
+        return;
+      }
+      
+      // 2. Extraire la composante verticale (Up)
+      const verticalAcc = worldAcceleration.up;
+      
+      // 3. Ajouter à l'historique vertical
+      this.verticalDetectionState.verticalAccHistory.push({
+        vertical: verticalAcc,
+        timestamp: Date.now()
+      });
+      
+      // Garder historique de 2 secondes
+      const cutoffTime = Date.now() - 2000;
+      this.verticalDetectionState.verticalAccHistory = this.verticalDetectionState.verticalAccHistory.filter(
+        sample => sample.timestamp > cutoffTime
+      );
+      
+      if (this.verticalDetectionState.verticalAccHistory.length < 15) return;
+      
+      // 4. Filtrage et détection de pics sur signal vertical
+      const recentVertical = this.verticalDetectionState.verticalAccHistory.slice(-40); // 1.6s à 25Hz
+      const verticalSignal = recentVertical.map(sample => sample.vertical);
+      
+      // Suppression de la composante continue (gravité résiduelle)
+      const detrendedVertical = this.applyDetrendingFilter(verticalSignal);
+      
+      // Détection de pics avec seuil adapté pour signal vertical
+      const verticalPeaks = this.detectVerticalPeaks(detrendedVertical);
+      
+      const now = Date.now();
+      const minStepInterval = this.currentMode === 'running' ? 250 : 400; // ms
+      
+      if (verticalPeaks.length > 0 && (now - this.lastStepTime) > minStepInterval) {
+        // Validation du pic vertical
+        const peakValue = verticalPeaks[verticalPeaks.length - 1];
+        if (this.isValidVerticalPeak(peakValue)) {
+          this.handleStepDetected(peakValue, Math.abs(verticalAcc));
+          this.verticalDetectionState.lastVerticalPeak = peakValue;
+          
+          // Debug périodique
+          if (this.stepCount % 5 === 0) {
+            console.log(`[STEP VERTICAL] Pas ${this.stepCount}: pic=${peakValue.toFixed(3)}g, vertical=${verticalAcc.toFixed(3)}g, mode=${this.currentMode}`);
+          }
+        }
+      }
+      
+      // Réinitialiser fallback si détection verticale fonctionne
+      this.verticalDetectionState.fallbackActive = false;
+      
+    } catch (error) {
+      console.warn('[PDR] Erreur détection verticale, fallback vers magnitude:', error);
+      this.verticalDetectionState.fallbackActive = true;
+      this.verticalDetectionState.fallbackStartTime = Date.now();
+      this.detectStepsMagnitude(accelerometerData);
+    }
+  }
+
+  /**
+   * *** NOUVEAU: Détection de pas par magnitude (méthode originale) ***
+   */
+  detectStepsMagnitude(accelerometerData) {
+    // *** PIPELINE ADAPTATIF ORIGINAL ***
+    
+    // 1. Calcul magnitude brute et suppression gravité
+    const recentSamples = this.accelerationHistory.slice(-50); // 2 secondes à 25Hz
+    const magnitudes = recentSamples.map(sample => {
+      const linearAcc = this.removeGravityComponent(sample);
+      return Math.sqrt(linearAcc.x**2 + linearAcc.y**2 + linearAcc.z**2);
+    });
+    
+    // 2. Filtrage passe-haut (supprimer composante quasi-statique)
+    const detrendedMagnitudes = this.applyDetrendingFilter(magnitudes);
+    
+    // 3. Détection de pics avec seuil adaptatif (utilise detectPeaks existant)
+    const peaks = this.detectPeaks(detrendedMagnitudes); // Pas de seuil = calcul auto
+    
+    const now = Date.now();
+    
+    // 4. Validation temporelle anti-rebond
+    const minStepInterval = this.currentMode === 'running' ? 250 : 400; // ms
+    
+    if (peaks.length > 0 && (now - this.lastStepTime) > minStepInterval) {
+      // Pas détecté validé
+      this.handleStepDetected(peaks[peaks.length - 1], magnitudes[magnitudes.length - 1]);
+      
+      // *** DEBUG: Log périodique avec nouvelles métriques ***
+      if (this.stepCount % 5 === 0) {
+        const adaptiveThreshold = this.getLastAdaptiveThreshold();
+        const method = this.verticalDetectionState.fallbackActive ? 'MAGNITUDE (fallback)' : 'MAGNITUDE';
+        console.log(`[STEP ${method}] Pas ${this.stepCount}: peak=${peaks[peaks.length - 1].toFixed(2)}, seuil=${adaptiveThreshold.toFixed(2)}, mode=${this.currentMode}`);
+      }
+    }
+  }
+
+  /**
+   * Filtrage passe-haut par détrending (supprime moyenne glissante)
+   */
+  applyDetrendingFilter(magnitudes) {
+    if (magnitudes.length < 10) return magnitudes;
+    
+    // Calculer moyenne glissante sur ~1 seconde (25 échantillons)
+    const windowSize = Math.min(25, magnitudes.length);
+    const detrended = [];
+    
+    for (let i = 0; i < magnitudes.length; i++) {
+      // Fenêtre centrée autour de l'échantillon i
+      const start = Math.max(0, i - Math.floor(windowSize / 2));
+      const end = Math.min(magnitudes.length, start + windowSize);
+      
+      const window = magnitudes.slice(start, end);
+      const movingAverage = window.reduce((sum, val) => sum + val, 0) / window.length;
+      
+      // Soustraire la moyenne glissante (supprime composante lente)
+      detrended.push(Math.abs(magnitudes[i] - movingAverage));
+    }
+    
+    return detrended;
+  }
+
+  /**
+   * Obtenir le dernier seuil adaptatif calculé (pour debug)
+   */
+  getLastAdaptiveThreshold() {
+    return this._lastAdaptiveThreshold || 0.5;
+  }
+
+  /**
+   * Détection de pics avec seuil adaptatif amélioré
+   */
+  detectPeaks(data, threshold = null) {
+    if (data.length < 5) return [];
+    
+    // Si pas de seuil fourni, calcul automatique
+    if (!threshold) {
+      const mean = data.reduce((a, b) => a + b) / data.length;
+      const variance = data.reduce((acc, val) => acc + Math.pow(val - mean, 2), 0) / data.length;
+      const std = Math.sqrt(variance);
+      
+      // *** SEUIL ADAPTATIF SELON MODE ***
+      let k = 1.0; // Coefficient multiplicateur par défaut
+      switch (this.currentMode) {
+        case 'running':
+          k = 0.8; // Plus sensible pour la course
+          break;
+        case 'walking':
+          k = 1.0; // Standard pour la marche
+          break;
+        case 'crawling':
+          k = 1.5; // Moins sensible pour ramper
+          break;
+        default:
+          k = 1.2;
+      }
+      
+      threshold = mean + k * std;
+      
+      // Contraintes pour éviter les extrêmes
+      threshold = Math.max(0.1, Math.min(2.0, threshold));
+      this._lastAdaptiveThreshold = threshold; // Stockage pour debug
+    }
+    
+    // Détection de pics locaux
+    const peaks = [];
+    for (let i = 1; i < data.length - 1; i++) {
+      const current = data[i];
+      const prev = data[i - 1];
+      const next = data[i + 1];
+      
+      // Conditions pour un pic valide
+      const isLocalMaximum = current > prev && current > next;
+      const isAboveThreshold = current > threshold;
+      
+      if (isLocalMaximum && isAboveThreshold) {
+        peaks.push(current);
+      }
+    }
+    
+    return peaks;
+  }
+
+  /**
+   * Suppression de la composante gravité en temps réel (NOUVEAU - sans calibration poche)
+   */
+  removeGravityComponent(acceleration) {
+    // *** NOUVELLE APPROCHE: Estimation dynamique de la gravité sans calibration fixe ***
+    
+    // Historique de fenêtre glissante pour estimer la gravité locale
+    this.gravityWindow = this.gravityWindow || [];
+    this.gravityWindow.push({ ...acceleration });
+    
+    // Garder seulement les 15 derniers échantillons (0.6s à 25Hz)
+    if (this.gravityWindow.length > 15) {
+      this.gravityWindow.shift();
+    }
+    
+    // Estimation de la gravité par moyenne mobile si fenêtre suffisante
+    if (this.gravityWindow.length >= 10) {
+      const gravityEstimate = {
+        x: this.gravityWindow.reduce((sum, acc) => sum + acc.x, 0) / this.gravityWindow.length,
+        y: this.gravityWindow.reduce((sum, acc) => sum + acc.y, 0) / this.gravityWindow.length,
+        z: this.gravityWindow.reduce((sum, acc) => sum + acc.z, 0) / this.gravityWindow.length
+      };
+      
+      // Soustraction adaptative de la gravité
+      return {
+        x: acceleration.x - gravityEstimate.x,
+        y: acceleration.y - gravityEstimate.y, 
+        z: acceleration.z - gravityEstimate.z
+      };
+    } else {
+      // Fallback : estimation simple de gravité
+      const magnitude = Math.sqrt(acceleration.x**2 + acceleration.y**2 + acceleration.z**2);
+      if (magnitude > 8 && magnitude < 12) {
+        // L'accélération semble contenir principalement la gravité
+        const scale = 9.81 / magnitude;
+        return {
+          x: acceleration.x - acceleration.x * scale,
+          y: acceleration.y - acceleration.y * scale,
+          z: acceleration.z - acceleration.z * scale
+        };
+      } else {
+        // Pas de compensation si magnitude anormale
+        return acceleration;
+      }
+    }
+  }
+
+
+
+  /**
+   * *** NOUVEAU: Gestion des transitions de mode (crawling supprimé) ***
+   */
+  handleModeTransition(previousMode, newMode) {
+    // Réinitialiser la vitesse lors des transitions
+    if (previousMode !== newMode) {
+      console.log(`[TRANSITION] ${previousMode} → ${newMode}`);
+      
+      // Réinitialiser la vitesse pour le nouveau mode
+      this.velocity.vx = 0;
+      this.velocity.vy = 0;
+      this.velocity.vz = 0;
+    }
+  }
+
+  /**
+   * Mise à jour dynamique de la longueur de pas (corrigée pour amplitudes filtrées)
+   */
+  updateDynamicStepLength(peakAmplitude) {
+    // Modèle adaptatif basé sur l'amplitude du pic filtré
+    const baseLength = this.userHeight * this.config.heightRatio;
+    
+    // *** BUG FIX: Ajustement pour amplitudes filtrées (plus petites) ***
+    // Les amplitudes filtrées sont généralement entre 0.5 et 3.0
+    const normalizedAmplitude = Math.max(0.5, Math.min(3.0, peakAmplitude));
+    const amplitudeFactor = 0.7 + (normalizedAmplitude - 0.5) * 0.4 / 2.5; // [0.7, 1.1]
+    
+    // Adaptation selon le mode
+    let modeFactor = 1.0;
+    switch (this.currentMode) {
+      case 'running':
+        modeFactor = 1.2; // Pas plus longs en course
+        break;
+      case 'walking':
+        modeFactor = 1.0; // Standard
+        break;
+      default:
+        modeFactor = 1.0; // Par défaut
+    }
+    
+    const adjustedLength = baseLength * amplitudeFactor * modeFactor;
+    
+    // Lissage exponentiel plus lent pour éviter les fluctuations
+    const alpha = 0.05;
+    this.dynamicStepLength = (1 - alpha) * this.dynamicStepLength + 
+                            alpha * adjustedLength;
+    
+    // Contraintes raisonnables
+    this.dynamicStepLength = Math.max(0.3, Math.min(1.2, this.dynamicStepLength));
+  }
+
+  /**
+   * Zero-Velocity Updates (ZUPT)
+   */
+  processZUPT() {
+    if (this.accelerationBuffer.length < 5) return;
+    
+    // Vérification de la stabilité
+    const recentAcc = this.accelerationBuffer.slice(-5);
+    const variance = this.calculateVariance(recentAcc.map(a => a.magnitude));
+    
+    const now = Date.now();
+    
+    if (variance < this.config.zuptThreshold) {
+      if (!this.isZUPT) {
+        this.isZUPT = true;
+        this.zuptStartTime = now;
+      } else if ((now - this.zuptStartTime) > this.config.zuptDuration) {
+        // Appliquer ZUPT - réinitialiser la vitesse
+        this.velocity.vx *= 0.1;
+        this.velocity.vy *= 0.1;
+        this.velocity.vz *= 0.1;
+      }
+    } else {
+      this.isZUPT = false;
+    }
+  }
+
+  /**
+   * Adaptation du taux d'échantillonnage
+   */
+  adaptSampleRate() {
+    if (this.accelerationBuffer.length < 5) return;
+    
+    const recentAcc = this.accelerationBuffer.slice(-5);
+    const maxAcceleration = Math.max(...recentAcc.map(a => a.magnitude));
+    
+    const targetRate = maxAcceleration > this.config.motionThreshold ? 
+      this.config.highSampleRate : this.config.baseSampleRate;
+    
+    if (targetRate !== this.currentSampleRate) {
+      this.currentSampleRate = targetRate;
+      console.log(`Taux échantillonnage adapté: ${this.currentSampleRate} Hz`);
+    }
+  }
+
+  /**
+   * Mise à jour de la position basée sur PDR améliorée
+   */
+  updatePosition() {
+    if (this.accelerationBuffer.length < 2 || this.gyroscopeBuffer.length < 2) return;
+    
+    const lastAcc = this.accelerationBuffer[this.accelerationBuffer.length - 1];
+    const prevAcc = this.accelerationBuffer[this.accelerationBuffer.length - 2];
+    const lastGyro = this.gyroscopeBuffer[this.gyroscopeBuffer.length - 1];
+    
+    const dt = (lastAcc.timestamp - prevAcc.timestamp) / 1000;
+    
+    // Mise à jour orientation avec correction
+    this.updateOrientation(lastGyro, dt);
+    
+    // *** BUG FIX: Mise à jour position uniquement sur détection de pas validé ***
+    // Ne plus mettre à jour la position de façon continue, seulement sur pas détecté
+    // La position sera mise à jour via le callback onStepDetected
+    
+    // Traitement de l'altitude avec baromètre (indépendant des pas)
+    this.updateAltitude();
+  }
+
+  /**
+   * Mise à jour de l'orientation avec filtrage
+   */
+  updateOrientation(gyroData, dt) {
+    // Filtrage des données gyroscope pour éviter la dérive
+    const maxAngularVelocity = 10; // rad/s - limite raisonnable
+    
+    const filteredGyro = {
+      x: Math.max(-maxAngularVelocity, Math.min(maxAngularVelocity, gyroData.x)),
+      y: Math.max(-maxAngularVelocity, Math.min(maxAngularVelocity, gyroData.y)),
+      z: Math.max(-maxAngularVelocity, Math.min(maxAngularVelocity, gyroData.z))
+    };
+    
+    // Mise à jour avec correction de dérive
+    this.orientation.yaw += filteredGyro.z * dt;
+    this.orientation.pitch += filteredGyro.x * dt * 0.1; // Réduction du facteur pour pitch/roll
+    this.orientation.roll += filteredGyro.y * dt * 0.1;
+    
+    // Normalisation des angles
+    this.orientation.yaw = this.normalizeAngle(this.orientation.yaw);
+    this.orientation.pitch = this.normalizeAngle(this.orientation.pitch);
+    this.orientation.roll = this.normalizeAngle(this.orientation.roll);
+  }
+
+  /**
+   * Mise à jour de l'altitude via baromètre
+   */
+  updateAltitude() {
+    if (this.barometerBuffer.length >= 2) {
+      const lastBaro = this.barometerBuffer[this.barometerBuffer.length - 1];
+      const prevBaro = this.barometerBuffer[this.barometerBuffer.length - 2];
+      const altitudeChange = lastBaro.altitude - prevBaro.altitude;
+      
+      // Filtrage des changements d'altitude aberrants
+      if (Math.abs(altitudeChange) < 1.0) { // Plus strict : 1m max
+        this.position.z += altitudeChange;
+      }
+    }
+  }
+
+  /**
+   * Mise à jour de position sur pas détecté (appelée depuis detectSteps)
+   */
+  advancePositionOnStep() {
+    // Avancer la position seulement quand un pas est validé
+    const stepDistance = this.dynamicStepLength;
+    
+    // Utiliser l'orientation actuelle
+    this.position.x += stepDistance * Math.cos(this.orientation.yaw);
+    this.position.y += stepDistance * Math.sin(this.orientation.yaw);
+    
+    console.log(`[PDR] Position mise à jour: (${this.position.x.toFixed(2)}, ${this.position.y.toFixed(2)}) - Distance pas: ${stepDistance.toFixed(2)}m`);
+  }
+
+  /**
+   * Normalisation d'angle [-π, π]
+   */
+  normalizeAngle(angle) {
+    while (angle > Math.PI) angle -= 2 * Math.PI;
+    while (angle < -Math.PI) angle += 2 * Math.PI;
+    return angle;
+  }
+
+  /**
+   * Conversion pression vers altitude
+   */
+  pressureToAltitude(pressure, seaLevelPressure = 1013.25) {
+    return 44330 * (1 - Math.pow(pressure / seaLevelPressure, 0.1903));
+  }
+
+  /**
+   * Calcul de variance
+   */
+  calculateVariance(data) {
+    const mean = data.reduce((a, b) => a + b) / data.length;
+    return data.reduce((acc, val) => acc + Math.pow(val - mean, 2), 0) / data.length;
+  }
+
+  /**
+   * Réinitialisation de la position
+   */
+  resetPosition(x = 0, y = 0, z = 0, yaw = 0) {
+    this.position = { x, y, z };
+    this.orientation.yaw = yaw;
+    this.stepCount = 0;
+    console.log(`Position PDR réinitialisée: (${x}, ${y}, ${z})`);
+  }
+
+  /**
+   * Obtenir l'état actuel
+   */
+  getState() {
+    return {
+      position: { ...this.position },
+      orientation: { ...this.orientation },
+      velocity: { ...this.velocity },
+      mode: this.currentMode,
+      stepCount: this.stepCount,
+      totalDistance: this.calculateTotalDistance(),
+      features: { ...this.activityFeatures },
+      sampleRate: this.currentSampleRate,
+      isZUPT: this.isZUPT,
+      
+      // *** NOUVEAU: Métriques de détection verticale ***
+      verticalDetection: {
+        isActive: this.verticalDetectionState.isActive,
+        orientationConfidence: this.verticalDetectionState.orientationConfidence,
+        fallbackActive: this.verticalDetectionState.fallbackActive,
+        lastVerticalPeak: this.verticalDetectionState.lastVerticalPeak,
+        method: this.getDetectionMethod()
+      },
+      
+      // *** NOUVEAU: Métriques physiologiques ***
+      physiologicalMetrics: {
+        currentStepFrequency: this.getCurrentStepFrequency(),
+        maxAllowedFrequency: this.getMaxAllowedFrequency(),
+        stepHistoryLength: this.stepHistory.length,
+        gyroConfirmationEnabled: this.config.physiologicalConstraints.gyroConfirmationEnabled,
+        gyroBufferLength: this.gyroConfirmationBuffer.length,
+        lastGyroActivity: this.getLastGyroActivity()
+      }
+    };
+  }
+
+  /**
+   * *** NOUVEAU: Obtenir la méthode de détection actuelle ***
+   */
+  getDetectionMethod() {
+    if (!this.verticalDetectionState.isActive) {
+      return 'magnitude_only';
+    }
+    
+    if (this.verticalDetectionState.fallbackActive) {
+      return 'magnitude_fallback';
+    }
+    
+    if (this.shouldUseVerticalDetection()) {
+      return 'vertical_projection';
+    }
+    
+    return 'magnitude_default';
+  }
+
+  /**
+   * *** NOUVEAU: Obtenir les métriques détaillées de détection verticale ***
+   */
+  getVerticalDetectionMetrics() {
+    if (!this.verticalDetectionState.isActive) {
+      return null;
+    }
+    
+    const attitudeStatus = this.attitudeTracker ? this.attitudeTracker.getStatus() : null;
+    
+    return {
+      // État général
+      isActive: this.verticalDetectionState.isActive,
+      currentMethod: this.getDetectionMethod(),
+      
+      // Confiance d'orientation
+      orientationConfidence: this.verticalDetectionState.orientationConfidence,
+      orientationValid: attitudeStatus ? 
+        !(attitudeStatus.quaternion.w === 1 && attitudeStatus.quaternion.x === 0) : false,
+      
+      // État du fallback
+      fallbackActive: this.verticalDetectionState.fallbackActive,
+      fallbackStartTime: this.verticalDetectionState.fallbackStartTime,
+      
+      // Historique vertical
+      verticalHistoryLength: this.verticalDetectionState.verticalAccHistory.length,
+      lastVerticalPeak: this.verticalDetectionState.lastVerticalPeak,
+      
+      // Configuration
+      config: this.config.verticalStepDetection,
+      
+      // AttitudeTracker status
+      attitudeStatus: attitudeStatus
+    };
+  }
+
+  /**
+   * Configuration des callbacks
+   */
+  setCallbacks({ onStepDetected, onModeChanged, onPositionUpdate }) {
+    this.onStepDetected = onStepDetected;
+    this.onModeChanged = onModeChanged;
+    this.onPositionUpdate = onPositionUpdate;
+  }
+
+  /**
+   * Mise à jour du mode d'activité (nouvelle méthode pour AttitudeTracker)
+   */
+  updateActivityMode(mode) {
+    if (mode !== this.currentMode) {
+      const previousMode = this.currentMode;
+      this.currentMode = mode;
+      
+      if (this.onModeChanged) {
+        this.onModeChanged(mode, this.activityFeatures);
+      }
+      
+      console.log(`[PDR] Mode changé: ${previousMode} → ${mode}`);
+    }
+  }
+
+  /**
+   * Traitement d'un pas détecté validé
+   */
+  handleStepDetected(peakAmplitude, originalMagnitude) {
+    const now = Date.now();
+    
+    // *** NOUVEAU: Garde-fous physiologiques ***
+    if (!this.validateStepPhysiologically(now)) {
+      console.log(`[STEP REJECTED] Garde-fou physiologique - Fréquence trop élevée ou gyro non confirmé`);
+      return; // Pas rejeté par les contraintes physiologiques
+    }
+    
+    // Vérification intervalle temporel (garde-fou existant amélioré)
+    const minInterval = Math.max(
+      this.getPhysiologicalMinInterval(),
+      this.config.physiologicalConstraints.minStepInterval
+    );
+    
+    if ((now - this.lastStepTime) <= minInterval) {
+      console.log(`[STEP REJECTED] Intervalle trop court: ${now - this.lastStepTime}ms < ${minInterval}ms`);
+      return; // Trop tôt pour un nouveau pas
+    }
+    
+    this.stepCount++;
+    this.lastStepTime = now;
+    
+    // *** NOUVEAU: Ajouter à l'historique des pas ***
+    this.stepHistory.push(now);
+    
+    // Garder seulement les pas des 10 dernières secondes pour calcul de fréquence
+    const cutoffTime = now - 10000;
+    this.stepHistory = this.stepHistory.filter(timestamp => timestamp > cutoffTime);
+    
+    // Estimation dynamique de la longueur de pas basée sur l'amplitude filtrée
+    this.updateDynamicStepLength(peakAmplitude);
+    
+    // Avancer la position seulement sur pas validé
+    this.advancePositionOnStep();
+    
+    // Callback pas détecté
+    if (this.onStepDetected) {
+      this.onStepDetected(this.stepCount, this.dynamicStepLength);
+    }
+    
+    // *** NOUVEAU: Log avec informations physiologiques ***
+    const currentFrequency = this.getCurrentStepFrequency();
+    console.log(`[STEP VALIDATED] #${this.stepCount}: longueur=${this.dynamicStepLength.toFixed(3)}m, fréq=${currentFrequency.toFixed(2)}Hz`);
+  }
+
+  /**
+   * *** NOUVEAU: Projection de l'accélération dans le repère terrestre ***
+   */
+  projectAccelerationToWorld(accelerometerData) {
+    if (!this.attitudeTracker) {
+      return null;
+    }
+    
+    try {
+      // Obtenir le statut de l'AttitudeTracker
+      const attitudeStatus = this.attitudeTracker.getStatus();
+      
+      // Vérifier que l'orientation est valide (quaternion non-identité)
+      const { quaternion } = attitudeStatus;
+      if (quaternion.w === 1 && quaternion.x === 0 && quaternion.y === 0 && quaternion.z === 0) {
+        return null; // Orientation pas encore initialisée
+      }
+      
+      // Utiliser la transformation de l'AttitudeTracker
+      const worldAcceleration = this.attitudeTracker.transformAcceleration(accelerometerData);
+      
+      // L'AttitudeTracker transforme vers le repère corps/monde
+      // worldAcceleration.z correspond à la composante "Up" (verticale)
+      return {
+        north: worldAcceleration.x,  // Nord
+        east: worldAcceleration.y,   // Est  
+        up: worldAcceleration.z      // Haut (composante verticale recherchée)
+      };
+      
+    } catch (error) {
+      console.warn('[PDR] Erreur projection AttitudeTracker:', error);
+      return null;
+    }
+  }
+
+  /**
+   * *** NOUVEAU: Détection de pics sur signal vertical ***
+   */
+  detectVerticalPeaks(data) {
+    if (data.length < 5) return [];
+    
+    // Calcul du seuil adaptatif pour signal vertical
+    const mean = data.reduce((a, b) => a + b) / data.length;
+    const variance = data.reduce((acc, val) => acc + Math.pow(val - mean, 2), 0) / data.length;
+    const std = Math.sqrt(variance);
+    
+    // Seuil plus conservateur pour signal vertical (pics plus nets)
+    let threshold = mean + 1.5 * std;
+    threshold = Math.max(this.config.verticalStepDetection.minVerticalPeak, 
+                        Math.min(this.config.verticalStepDetection.maxVerticalPeak, threshold));
+    
+    const peaks = [];
+    for (let i = 1; i < data.length - 1; i++) {
+      const current = data[i];
+      const prev = data[i - 1];
+      const next = data[i + 1];
+      
+      // Conditions pour un pic valide
+      const isLocalMaximum = current > prev && current > next;
+      const isAboveThreshold = current > threshold;
+      
+      if (isLocalMaximum && isAboveThreshold) {
+        peaks.push(current);
+      }
+    }
+    
+    return peaks;
+  }
+
+  /**
+   * *** NOUVEAU: Validation d'un pic vertical ***
+   */
+  isValidVerticalPeak(peakValue) {
+    const config = this.config.verticalStepDetection;
+    return peakValue >= config.minVerticalPeak && peakValue <= config.maxVerticalPeak;
+  }
+
+  /**
+   * *** NOUVEAU: Évaluation de la confiance d'orientation pour détection verticale ***
+   */
+  shouldUseVerticalDetection() {
+    if (!this.verticalDetectionState.isActive || !this.attitudeTracker) {
+      return false;
+    }
+    
+    // Si fallback actif, rester en mode magnitude quelques secondes
+    if (this.verticalDetectionState.fallbackActive) {
+      const timeSinceFallback = Date.now() - (this.verticalDetectionState.fallbackStartTime || 0);
+      if (timeSinceFallback < 5000) { // 5 secondes de fallback minimum
+        return false;
+      }
+      // Réessayer après 5 secondes
+      this.verticalDetectionState.fallbackActive = false;
+    }
+    
+    try {
+      const attitudeStatus = this.attitudeTracker.getStatus();
+      
+      // Vérifier que l'orientation est stable et fiable
+      const orientationConfidence = this.calculateOrientationConfidence(attitudeStatus);
+      this.verticalDetectionState.orientationConfidence = orientationConfidence;
+      
+      return orientationConfidence >= this.config.verticalStepDetection.orientationConfidenceThreshold;
+      
+    } catch (error) {
+      console.warn('[PDR] Erreur évaluation confiance orientation:', error);
+      return false;
+    }
+  }
+
+  /**
+   * *** NOUVEAU: Calcul de la confiance d'orientation ***
+   */
+  calculateOrientationConfidence(attitudeStatus) {
+    const { quaternion, isStable, magneticConfidence, accelerationVariance, gyroMagnitude } = attitudeStatus;
+    
+    // Vérifier que le quaternion n'est pas l'identité
+    if (quaternion.w === 1 && quaternion.x === 0 && quaternion.y === 0 && quaternion.z === 0) {
+      return 0;
+    }
+    
+    // Facteurs de confiance
+    let confidence = 0.5; // Base
+    
+    // Bonus pour stabilité
+    if (isStable) {
+      confidence += 0.3;
+    }
+    
+    // Bonus pour confiance magnétique
+    if (magneticConfidence > 0.5) {
+      confidence += magneticConfidence * 0.2;
+    }
+    
+    // Pénalité pour variance d'accélération élevée
+    if (accelerationVariance > 1.0) {
+      confidence -= Math.min(0.3, accelerationVariance * 0.1);
+    }
+    
+    // Pénalité pour mouvement gyroscopique élevé
+    if (gyroMagnitude > 0.5) {
+      confidence -= Math.min(0.2, gyroMagnitude * 0.2);
+    }
+    
+    return Math.max(0, Math.min(1, confidence));
+  }
+
+  /**
+   * *** NOUVEAU: Test de la détection verticale (pour debug) ***
+   */
+  testVerticalDetection() {
+    if (!this.verticalDetectionState.isActive) {
+      console.log('[TEST] Détection verticale non activée');
+      return;
+    }
+    
+    console.log('[TEST] === Test Détection Verticale ===');
+    console.log('[TEST] AttitudeTracker présent:', !!this.attitudeTracker);
+    
+    if (this.attitudeTracker) {
+      const status = this.attitudeTracker.getStatus();
+      console.log('[TEST] Quaternion:', status.quaternion);
+      console.log('[TEST] Stabilité:', status.isStable);
+      console.log('[TEST] Confiance magnétique:', status.magneticConfidence);
+    }
+    
+    console.log('[TEST] État détection verticale:');
+    console.log('[TEST] - Méthode actuelle:', this.getDetectionMethod());
+    console.log('[TEST] - Confiance orientation:', this.verticalDetectionState.orientationConfidence);
+    console.log('[TEST] - Fallback actif:', this.verticalDetectionState.fallbackActive);
+    console.log('[TEST] - Historique vertical:', this.verticalDetectionState.verticalAccHistory.length, 'échantillons');
+    console.log('[TEST] - Dernier pic vertical:', this.verticalDetectionState.lastVerticalPeak);
+    
+    // Test de projection
+    const testAcc = { x: 0, y: 0, z: 9.81 }; // Gravité pure
+    const projected = this.projectAccelerationToWorld(testAcc);
+    console.log('[TEST] Projection test (gravité pure):', projected);
+    
+    console.log('[TEST] === Fin Test ===');
+  }
+
+  /**
+   * *** NOUVEAU: Statistiques de performance détection verticale ***
+   */
+  getVerticalDetectionStats() {
+    if (!this.verticalDetectionState.isActive) {
+      return null;
+    }
+    
+    const now = Date.now();
+    const recentHistory = this.verticalDetectionState.verticalAccHistory.filter(
+      sample => now - sample.timestamp < 10000 // 10 dernières secondes
+    );
+    
+    if (recentHistory.length === 0) {
+      return { noData: true };
+    }
+    
+    const verticalValues = recentHistory.map(s => s.vertical);
+    const mean = verticalValues.reduce((a, b) => a + b) / verticalValues.length;
+    const variance = verticalValues.reduce((acc, val) => acc + Math.pow(val - mean, 2), 0) / verticalValues.length;
+    const std = Math.sqrt(variance);
+    const min = Math.min(...verticalValues);
+    const max = Math.max(...verticalValues);
+    
+    return {
+      samplesCount: recentHistory.length,
+      mean: mean,
+      std: std,
+      min: min,
+      max: max,
+      range: max - min,
+      signalQuality: std < 0.5 ? 'good' : std < 1.0 ? 'medium' : 'poor'
+    };
+  }
+
+  /**
+   * *** NOUVEAU: Calcul de la distance totale (crawling supprimé) ***
+   */
+  calculateTotalDistance() {
+    // Distance des pas uniquement
+    const stepDistance = this.stepCount * this.dynamicStepLength;
+    return stepDistance;
+  }
+
+
+
+  /**
+   * *** NOUVEAU: Activation/désactivation de la classification automatique ***
+   */
+  setAutoClassification(enabled) {
+    this.autoClassificationEnabled = enabled;
+    
+    if (enabled) {
+      this.manualModeOverride = null;
+      console.log('[PDR] Classification automatique activée');
+    } else {
+      console.log('[PDR] Classification automatique désactivée');
+    }
+  }
+
+  /**
+   * *** NOUVEAU: Forcer un mode spécifique (mode manuel) ***
+   */
+  setManualMode(mode) {
+    const validModes = ['stationary', 'walking', 'running']; // crawling supprimé
+    
+    if (!validModes.includes(mode)) {
+      console.warn(`[PDR] Mode manuel invalide: ${mode}. Modes valides: ${validModes.join(', ')}`);
+      return;
+    }
+    
+    this.autoClassificationEnabled = false;
+    this.manualModeOverride = mode;
+    
+    // Appliquer immédiatement le mode
+    const previousMode = this.currentMode;
+    this.currentMode = mode;
+    
+    // Notification changement si différent
+    if (previousMode !== this.currentMode && this.onModeChanged) {
+      console.log(`[PDR] Mode manuel forcé: ${previousMode} → ${this.currentMode}`);
+      this.handleModeTransition(previousMode, this.currentMode);
+      this.onModeChanged(this.currentMode, this.activityFeatures);
+    }
+  }
+
+  /**
+   * *** NOUVEAU: Obtenir l'état du contrôle de classification ***
+   */
+  getClassificationState() {
+    return {
+      autoEnabled: this.autoClassificationEnabled,
+      manualMode: this.manualModeOverride,
+      currentMode: this.currentMode,
+      features: { ...this.activityFeatures }
+    };
+  }
+
+  /**
+   * *** NOUVEAU: Vérifier si en mode manuel ***
+   */
+  isManualModeActive() {
+    return !this.autoClassificationEnabled && this.manualModeOverride !== null;
+  }
+
+  /**
+   * *** NOUVEAU: Validation physiologique d'un pas ***
+   */
+  validateStepPhysiologically(timestamp) {
+    // 1. Vérification de la fréquence de pas
+    if (!this.validateStepFrequency(timestamp)) {
+      return false;
+    }
+    
+    // 2. Confirmation gyroscopique si activée
+    if (this.config.physiologicalConstraints.gyroConfirmationEnabled) {
+      if (!this.validateGyroscopicConfirmation()) {
+        return false;
+      }
+    }
+    
+    return true;
+  }
+
+  /**
+   * *** NOUVEAU: Validation de la fréquence de pas selon le mode (SEUILS DÉTENDUS) ***
+   */
+  validateStepFrequency(timestamp) {
+    // Calculer la fréquence actuelle
+    const currentFrequency = this.getCurrentStepFrequency();
+    
+         // *** MODIFICATION: Seuils dynamiques plus permissifs (crawling supprimé) ***
+     const MAX_FREQ = {
+       walking: 4.0,   // Augmenté de 3.0 à 4.0 Hz - permet marche rapide jusqu'à 3.5 Hz
+       running: 8.0,   // Augmenté de 5.0 à 8.0 Hz - coureur rapide
+       stationary: 0.5 // Très faible pour stationnaire
+     }[this.currentMode] || 4.0; // Défaut plus permissif
+    
+    // Vérifier si la fréquence dépasse la limite
+    if (currentFrequency > MAX_FREQ) {
+      console.log(`[PHYSIO GUARD] Fréquence trop élevée: ${currentFrequency.toFixed(2)}Hz > ${MAX_FREQ}Hz (mode: ${this.currentMode})`);
+      return false;
+    }
+    
+    return true;
+  }
+
+  /**
+   * *** NOUVEAU: Calcul de la fréquence actuelle de pas ***
+   */
+  getCurrentStepFrequency() {
+    if (this.stepHistory.length < 2) {
+      return 0;
+    }
+    
+    // Calculer la fréquence sur les 5 derniers pas (plus stable)
+    const recentSteps = this.stepHistory.slice(-5);
+    if (recentSteps.length < 2) {
+      return 0;
+    }
+    
+    const timeSpan = (recentSteps[recentSteps.length - 1] - recentSteps[0]) / 1000; // en secondes
+    const stepCount = recentSteps.length - 1; // nombre d'intervalles
+    
+    if (timeSpan <= 0) {
+      return 0;
+    }
+    
+    return stepCount / timeSpan; // Hz
+  }
+
+  /**
+   * *** NOUVEAU: Obtenir l'intervalle minimum physiologique selon le mode (SEUILS DÉTENDUS) ***
+   */
+  getPhysiologicalMinInterval() {
+         // *** MODIFICATION: Utiliser les mêmes seuils détendus (crawling supprimé) ***
+     const MAX_FREQ = {
+       walking: 4.0,   // Augmenté de 3.0 à 4.0 Hz
+       running: 8.0,   // Augmenté de 5.0 à 8.0 Hz
+       stationary: 0.5 // Très faible pour stationnaire
+     }[this.currentMode] || 4.0;
+    
+    // Convertir fréquence max en intervalle min (ms)
+    return Math.floor(1000 / MAX_FREQ);
+  }
+
+  /**
+   * *** NOUVEAU: Validation par confirmation gyroscopique ***
+   */
+  validateGyroscopicConfirmation() {
+    if (this.gyroConfirmationBuffer.length < 5) {
+      // Pas assez de données gyro, accepter par défaut
+      return true;
+    }
+    
+    // Analyser les 10 derniers échantillons gyro (400ms à 25Hz)
+    const recentGyro = this.gyroConfirmationBuffer.slice(-10);
+    
+    // Calculer la magnitude de rotation moyenne
+    const gyroMagnitudes = recentGyro.map(sample => 
+      Math.sqrt(sample.x**2 + sample.y**2 + sample.z**2)
+    );
+    
+    const maxGyroMagnitude = Math.max(...gyroMagnitudes);
+    const avgGyroMagnitude = gyroMagnitudes.reduce((a, b) => a + b) / gyroMagnitudes.length;
+    
+    // Un pas devrait s'accompagner d'une rotation détectable
+    const threshold = this.config.physiologicalConstraints.gyroConfirmationThreshold;
+    
+    // Vérifier qu'il y a eu une activité gyroscopique significative
+    const hasGyroActivity = maxGyroMagnitude > threshold || avgGyroMagnitude > threshold * 0.5;
+    
+    if (!hasGyroActivity) {
+      console.log(`[GYRO GUARD] Pas sans rotation détectable: max=${maxGyroMagnitude.toFixed(3)}, avg=${avgGyroMagnitude.toFixed(3)}, seuil=${threshold}`);
+      return false;
+    }
+    
+    return true;
+  }
+
+  /**
+   * *** NOUVEAU: Mise à jour du buffer de confirmation gyroscopique ***
+   */
+  updateGyroConfirmationBuffer(gyroData) {
+    if (!this.config.physiologicalConstraints.gyroConfirmationEnabled) {
+      return;
+    }
+    
+    this.gyroConfirmationBuffer.push({
+      x: gyroData.x,
+      y: gyroData.y,
+      z: gyroData.z,
+      timestamp: Date.now()
+    });
+    
+    // Garder seulement les 50 derniers échantillons (2 secondes à 25Hz)
+    if (this.gyroConfirmationBuffer.length > 50) {
+      this.gyroConfirmationBuffer.shift();
+    }
+  }
+
+  /**
+   * *** NOUVEAU: Obtenir la fréquence maximale autorisée selon le mode (SEUILS DÉTENDUS) ***
+   */
+  getMaxAllowedFrequency() {
+         // *** MODIFICATION: Utiliser les seuils détendus (crawling supprimé) ***
+     const MAX_FREQ = {
+       walking: 4.0,   // Augmenté de 3.0 à 4.0 Hz
+       running: 8.0,   // Augmenté de 5.0 à 8.0 Hz
+       stationary: 0.5 // Très faible pour stationnaire
+     }[this.currentMode] || 4.0;
+    
+    return MAX_FREQ;
+  }
+
+  /**
+   * *** NOUVEAU: Obtenir la dernière activité gyroscopique ***
+   */
+  getLastGyroActivity() {
+    if (this.gyroConfirmationBuffer.length === 0) {
+      return 0;
+    }
+    
+    const recentGyro = this.gyroConfirmationBuffer.slice(-5);
+    const gyroMagnitudes = recentGyro.map(sample => 
+      Math.sqrt(sample.x**2 + sample.y**2 + sample.z**2)
+    );
+    
+    return Math.max(...gyroMagnitudes);
+  }
+
+  /**
+   * *** NOUVEAU: Test des garde-fous physiologiques ***
+   */
+  testPhysiologicalGuards() {
+    console.log('[TEST PHYSIO] === Test des garde-fous physiologiques ===');
+    
+    const config = this.config.physiologicalConstraints;
+    console.log('[TEST PHYSIO] Configuration:');
+    console.log(`[TEST PHYSIO] - Max fréq marche: ${config.maxStepFrequencyWalking}Hz`);
+    console.log(`[TEST PHYSIO] - Max fréq course: ${config.maxStepFrequencyRunning}Hz`);
+    console.log(`[TEST PHYSIO] - Max fréq ramper: ${config.maxStepFrequencyCrawling}Hz`);
+    console.log(`[TEST PHYSIO] - Intervalle min: ${config.minStepInterval}ms`);
+    console.log(`[TEST PHYSIO] - Confirmation gyro: ${config.gyroConfirmationEnabled}`);
+    console.log(`[TEST PHYSIO] - Seuil gyro: ${config.gyroConfirmationThreshold}rad/s`);
+    
+    // Test fréquence actuelle
+    const currentFreq = this.getCurrentStepFrequency();
+    const maxFreq = this.getMaxAllowedFrequency();
+    console.log(`[TEST PHYSIO] Fréquence actuelle: ${currentFreq.toFixed(2)}Hz (max: ${maxFreq}Hz)`);
+    
+    // Test historique des pas
+    console.log(`[TEST PHYSIO] Historique pas: ${this.stepHistory.length} pas enregistrés`);
+    if (this.stepHistory.length > 1) {
+      const lastInterval = this.stepHistory[this.stepHistory.length - 1] - this.stepHistory[this.stepHistory.length - 2];
+      console.log(`[TEST PHYSIO] Dernier intervalle: ${lastInterval}ms`);
+    }
+    
+    // Test buffer gyroscopique
+    console.log(`[TEST PHYSIO] Buffer gyro: ${this.gyroConfirmationBuffer.length} échantillons`);
+    const lastGyroActivity = this.getLastGyroActivity();
+    console.log(`[TEST PHYSIO] Dernière activité gyro: ${lastGyroActivity.toFixed(3)}rad/s`);
+    
+    // Simulation de validation
+    const now = Date.now();
+    const wouldValidate = this.validateStepPhysiologically(now);
+    console.log(`[TEST PHYSIO] Validation actuelle: ${wouldValidate ? '✓ PASS' : '✗ FAIL'}`);
+    
+    console.log('[TEST PHYSIO] === Fin du test ===');
+    
+    return {
+      currentFrequency: currentFreq,
+      maxAllowedFrequency: maxFreq,
+      stepHistoryLength: this.stepHistory.length,
+      gyroBufferLength: this.gyroConfirmationBuffer.length,
+      lastGyroActivity: lastGyroActivity,
+      wouldValidate: wouldValidate,
+      config: config
+    };
+  }
 } 