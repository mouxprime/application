--- conflicted
+++ resolved
@@ -1,1240 +1,1237 @@
-import { create, all } from 'mathjs';
-
-const math = create(all);
-
-/**
- * Filtre de Kalman Étendu avancé avec map-matching et ZUPT
- * Optimisé pour les environnements catacombes avec contraintes géométriques
- */
-export class AdvancedExtendedKalmanFilter {
-  constructor(config = {}) {
-    this.config = {
-      // Bruits de processus adaptatifs
-      processNoiseWalking: config.processNoiseWalking || 0.1,
-      processNoiseCrawling: config.processNoiseCrawling || 0.05,
-      processNoiseStationary: config.processNoiseStationary || 0.01,
-      
-      // Bruits de mesure
-      pdrNoise: config.pdrNoise || 0.3,
-      barometerNoise: config.barometerNoise || 0.1,
-      magnetometerNoise: config.magnetometerNoise || 0.2,
-      zuptNoise: config.zuptNoise || 0.01,
-      
-      // Map-matching
-      mapMatchingThreshold: config.mapMatchingThreshold || 2.0, // mètres
-      mapMatchingWeight: config.mapMatchingWeight || 0.5,
-      
-      // Contraintes de vitesse
-      maxWalkingSpeed: config.maxWalkingSpeed || 2.0, // m/s
-      maxCrawlingSpeed: config.maxCrawlingSpeed || 0.5, // m/s
-      
-      ...config
-    };
-
-    // État étendu: [x, y, z, vx, vy, vz, θ, roll, pitch, ωz, bias_acc_x, bias_acc_y, bias_gyro_z]
-    this.state = math.matrix([
-      [0], // x position
-      [0], // y position
-      [0], // z altitude
-      [0], // vx velocity
-      [0], // vy velocity
-      [0], // vz velocity
-      [0], // θ orientation yaw
-      [0], // roll orientation
-      [0], // pitch orientation
-      [0], // ωz angular velocity
-      [0], // bias accéléromètre X
-      [0], // bias accéléromètre Y
-      [0]  // bias gyroscope Z
-    ]);
-
-    // *** BUG FIX: Matrice de covariance avec incertitudes raisonnables pour confiance initiale décente ***
-    this.P = math.identity(13);
-    
-    // Position X,Y - valeurs plus faibles pour une confiance initiale décente
-    this.P.set([0, 0], 0.1);   // 10cm d'incertitude initiale au lieu de 1m
-    this.P.set([1, 1], 0.1);   // 10cm d'incertitude initiale au lieu de 1m
-    
-    // Z, vitesses & biases
-    this.P.set([2, 2], 0.1);   // Z
-    for (let i of [3,4,5]) {
-      this.P.set([i, i], 0.01); // Vitesses - très faibles initialement
-    }
-    this.P.set([9, 9], 0.01);  // Vitesse angulaire
-    for (let i of [10,11,12]) {
-      this.P.set([i, i], 0.01); // Biais - très faibles initialement
-    }
-    
-    // Yaw, roll, pitch - valeurs raisonnables
-    this.P.set([6, 6], 0.05);  // Yaw - 13° d'incertitude initiale
-    this.P.set([7, 7], 0.05);  // Roll - 13° d'incertitude initiale  
-    this.P.set([8, 8], 0.05);  // Pitch - 13° d'incertitude initiale
-
-    // Matrices de bruit
-    this.Q = math.zeros(13, 13);
-    this.updateProcessNoise('stationary');
-
-    // Carte vectorielle pour map-matching
-    this.vectorMap = null;
-    this.corridors = [];
-    this.walls = [];
-
-    // État du mode de mouvement
-    this.currentMode = 'stationary';
-    this.zuptActive = false;
-    this._zuptApplied = false;
-
-    // Historique pour analyse
-    this.innovationHistory = [];
-    this.confidenceHistory = [];
-
-    // Protection contre les appels simultanés
-    this._isUpdating = false;
-
-    this.lastUpdate = Date.now();
-    
-    // Ajout d'une variable pour le dernier log
-    this.lastLogTime = 0;
-  }
-
-  /**
-   * Configuration de la carte vectorielle
-   */
-  setVectorMap(mapData) {
-    this.vectorMap = mapData;
-    if (mapData) {
-      this.corridors = mapData.tunnels || [];
-      this.walls = mapData.walls || [];
-      console.log(`Carte chargée: ${this.corridors.length} corridors, ${this.walls.length} murs`);
-    }
-  }
-
-  /**
-   * Mise à jour du bruit de processus selon le mode
-   */
-  updateProcessNoise(mode) {
-    const previousMode = this.currentMode;
-    this.currentMode = mode;
-    
-    // Réinitialiser le flag ZUPT si on sort du mode stationnaire
-    if (previousMode === 'stationary' && mode !== 'stationary') {
-      this._zuptApplied = false;
-    }
-    
-    let baseNoise;
-    switch (mode) {
-      case 'walking':
-      case 'running':
-        baseNoise = this.config.processNoiseWalking;
-        break;
-      case 'crawling':
-        baseNoise = this.config.processNoiseCrawling;
-        break;
-      case 'stationary':
-      default:
-        baseNoise = this.config.processNoiseStationary;
-        break;
-    }
-
-    // Matrice Q adaptative (13 éléments maintenant) - Bruit position augmenté pour plus de réactivité
-    const noiseVector = [
-      baseNoise * 0.5,      // position x (augmenté de 0.1 à 0.5)
-      baseNoise * 0.5,      // position y (augmenté de 0.1 à 0.5)
-      baseNoise * 0.05,     // altitude z
-      baseNoise,            // vitesse vx
-      baseNoise,            // vitesse vy
-      baseNoise * 0.5,      // vitesse vz
-      baseNoise * 0.1,      // orientation θ (yaw)
-      baseNoise * 0.15,     // orientation roll
-      baseNoise * 0.15,     // orientation pitch
-      baseNoise * 0.2,      // vitesse angulaire ω
-      baseNoise * 0.01,     // bias acc x
-      baseNoise * 0.01,     // bias acc y
-      baseNoise * 0.005     // bias gyro z
-    ];
-
-    this.Q = math.diag(noiseVector);
-  }
-
-  /**
-   * Prédiction avec modèle de mouvement PDR
-   */
-  predict(dt, pdrIncrement) {
-    if (dt <= 0) return;
-
-    // Vérification de l'intégrité de l'état
-    try {
-      const stateSize = this.state.size();
-      const PSize = this.P.size();
-      
-      if (stateSize[0] !== 13 || stateSize[1] !== 1) {
-        console.warn('État EKF corrompu, réinitialisation');
-        this.reset();
-        return;
-      }
-      
-      if (PSize[0] !== 13 || PSize[1] !== 13) {
-        console.warn('Matrice de covariance P corrompue, réinitialisation');
-        this.P = math.identity(13);
-        // Position X,Y
-        this.P.set([0, 0], 1.0);
-        this.P.set([1, 1], 1.0);
-        // Z, vitesses & biases
-        for (let i of [2,3,4,5,9,10,11,12]) {
-          this.P.set([i, i], 1.0);
-        }
-        // Yaw, roll, pitch
-        this.P.set([6, 6], 0.2);
-        this.P.set([7, 7], 0.2);
-        this.P.set([8, 8], 0.2);
-      }
-    } catch (error) {
-      console.warn('Erreur lors de la vérification de l\'état EKF:', error);
-      this.reset();
-      return;
-    }
-
-    // État actuel
-    const x = this.state.get([0, 0]);
-    const y = this.state.get([1, 0]);
-    const z = this.state.get([2, 0]);
-    const vx = this.state.get([3, 0]);
-    const vy = this.state.get([4, 0]);
-    const vz = this.state.get([5, 0]);
-    const theta = this.state.get([6, 0]);
-    const roll = this.state.get([7, 0]);
-    const pitch = this.state.get([8, 0]);
-    const omega = this.state.get([9, 0]);
-
-    // Incréments PDR
-    const { dx = 0, dy = 0, dz = 0, dtheta = 0 } = pdrIncrement || {};
-
-    // Modèle de mouvement cinématique + PDR
-    let newX, newY, newZ, newTheta;
-
-    if (this.currentMode === 'stationary' || this.zuptActive) {
-      // Mode stationnaire - pas de mouvement
-      newX = x;
-      newY = y;
-      newZ = z;
-      newTheta = theta + omega * dt;
-    } else if (this.currentMode === 'crawling') {
-      // *** NOUVEAU: Mode crawling avec vitesse constante ***
-      // Si la vitesse est nulle, l'initialiser avec la vitesse de crawling
-      if (Math.abs(vx) < 0.01 && Math.abs(vy) < 0.01) {
-        const crawlSpeed = this.config.maxCrawlingSpeed || 0.3; // m/s
-        vx = crawlSpeed * Math.cos(theta);
-        vy = crawlSpeed * Math.sin(theta);
-        
-        // Mettre à jour l'état avec la nouvelle vitesse
-        this.state.set([3, 0], vx);
-        this.state.set([4, 0], vy);
-        
-        console.log(`[EKF CRAWLING] Vitesse initialisée: vx=${vx.toFixed(3)}, vy=${vy.toFixed(3)}`);
-      }
-      
-      // Fusion vitesse cinématique + incréments PDR avec plus de poids sur la cinématique
-      const kinematicX = x + vx * dt;
-      const kinematicY = y + vy * dt;
-      const kinematicZ = z + vz * dt;
-      
-      const pdrX = x + dx;
-      const pdrY = y + dy;
-      const pdrZ = z + dz;
-      
-      // En crawling, privilégier la cinématique (vitesse constante)
-      const pdrWeight = 0.3; // Moins de poids sur PDR en crawling
-      newX = pdrWeight * pdrX + (1 - pdrWeight) * kinematicX;
-      newY = pdrWeight * pdrY + (1 - pdrWeight) * kinematicY;
-      newZ = pdrWeight * pdrZ + (1 - pdrWeight) * kinematicZ;
-      newTheta = theta + dtheta + omega * dt;
-    } else {
-      // Fusion vitesse cinématique + incréments PDR
-      const kinematicX = x + vx * dt;
-      const kinematicY = y + vy * dt;
-      const kinematicZ = z + vz * dt;
-      
-      const pdrX = x + dx;
-      const pdrY = y + dy;
-      const pdrZ = z + dz;
-      
-      // Fusion pondérée (plus de poids sur PDR)
-      const pdrWeight = 0.7;
-      newX = pdrWeight * pdrX + (1 - pdrWeight) * kinematicX;
-      newY = pdrWeight * pdrY + (1 - pdrWeight) * kinematicY;
-      newZ = pdrWeight * pdrZ + (1 - pdrWeight) * kinematicZ;
-      newTheta = theta + dtheta + omega * dt;
-    }
-
-    // Contraintes de vitesse
-    const maxSpeed = this.currentMode === 'crawling' ? 
-      this.config.maxCrawlingSpeed : this.config.maxWalkingSpeed;
-    
-    const speedX = (newX - x) / dt;
-    const speedY = (newY - y) / dt;
-    const speed = Math.sqrt(speedX * speedX + speedY * speedY);
-    
-    if (speed > maxSpeed) {
-      const scale = maxSpeed / speed;
-      newX = x + (newX - x) * scale;
-      newY = y + (newY - y) * scale;
-    }
-
-    // Mise à jour état
-    this.state.set([0, 0], newX);
-    this.state.set([1, 0], newY);
-    this.state.set([2, 0], newZ);
-    this.state.set([6, 0], this.normalizeAngle(newTheta));
-    // Roll et pitch évoluent lentement en mode poche
-    this.state.set([7, 0], this.normalizeAngle(roll + omega * dt * 0.1));
-    this.state.set([8, 0], this.normalizeAngle(pitch + omega * dt * 0.1));
-
-    // Mise à jour vitesses
-    this.state.set([3, 0], (newX - x) / dt);
-    this.state.set([4, 0], (newY - y) / dt);
-    this.state.set([5, 0], (newZ - z) / dt);
-
-    // Jacobien pour la prédiction
-    const F = this.getStateTransitionJacobian(dt);
-
-    // Mise à jour covariance: P = F * P * F^T + Q
-    try {
-      const FPFt = math.multiply(math.multiply(F, this.P), math.transpose(F));
-      const QScaled = math.multiply(this.Q, dt);
-      this.P = math.add(FPFt, QScaled);
-      
-      // Assurer que P reste symétrique positive définie
-      this.P = math.multiply(0.5, math.add(this.P, math.transpose(this.P)));
-      
-      // Terme de régularisation pour éviter la singularité
-      const minEigenvalue = 1e-8;
-      for (let i = 0; i < 13; i++) {
-        const currentValue = this.P.get([i, i]);
-        if (currentValue < minEigenvalue) {
-          this.P.set([i, i], minEigenvalue);
-        }
-      }
-    } catch (error) {
-      console.warn('Erreur mise à jour covariance prédiction:', error);
-      this.P = math.identity(13);
-      // Position X,Y
-      this.P.set([0, 0], 1.0);
-      this.P.set([1, 1], 1.0);
-      // Z, vitesses & biases
-      for (let i of [2,3,4,5,9,10,11,12]) {
-        this.P.set([i, i], 1.0);
-      }
-      // Yaw, roll, pitch
-      this.P.set([6, 6], 0.2);
-      this.P.set([7, 7], 0.2);
-      this.P.set([8, 8], 0.2);
-    }
-
-    // Map-matching après prédiction
-    this.applyMapMatching();
-  }
-
-  /**
-   * Map-matching avec contraintes géométriques
-   */
-  applyMapMatching() {
-    if (!this.vectorMap || this.corridors.length === 0) return;
-
-    const currentPos = {
-      x: this.state.get([0, 0]),
-      y: this.state.get([1, 0])
-    };
-
-    // Trouver le corridor le plus proche
-    let closestCorridor = null;
-    let minDistance = Infinity;
-    let correctedPosition = null;
-
-    for (const corridor of this.corridors) {
-      if (!corridor.points || corridor.points.length < 2) continue;
-
-      // Projection sur le corridor
-      const projection = this.projectPointOnCorridor(currentPos, corridor);
-      
-      if (projection && projection.distance < minDistance) {
-        minDistance = projection.distance;
-        closestCorridor = corridor;
-        correctedPosition = projection.point;
-      }
-    }
-
-    // Application du map-matching si proche d'un corridor
-    if (closestCorridor && minDistance < this.config.mapMatchingThreshold) {
-      const weight = this.config.mapMatchingWeight * 
-        (1 - minDistance / this.config.mapMatchingThreshold);
-
-      // Correction pondérée
-      const correctedX = currentPos.x * (1 - weight) + correctedPosition.x * weight;
-      const correctedY = currentPos.y * (1 - weight) + correctedPosition.y * weight;
-
-      this.state.set([0, 0], correctedX);
-      this.state.set([1, 0], correctedY);
-
-      // Réduction de l'incertitude en position
-      this.P.set([0, 0], this.P.get([0, 0]) * (1 - weight * 0.5));
-      this.P.set([1, 1], this.P.get([1, 1]) * (1 - weight * 0.5));
-
-      console.log(`Map-matching appliqué: distance=${minDistance.toFixed(2)}m, poids=${weight.toFixed(2)}`);
-    }
-  }
-
-  /**
-   * Projection d'un point sur un corridor
-   */
-  projectPointOnCorridor(point, corridor) {
-    if (!corridor.points || corridor.points.length < 2) return null;
-
-    let minDistance = Infinity;
-    let bestProjection = null;
-
-    // Tester chaque segment du corridor
-    for (let i = 0; i < corridor.points.length - 1; i++) {
-      const p1 = { x: corridor.points[i][0], y: corridor.points[i][1] };
-      const p2 = { x: corridor.points[i + 1][0], y: corridor.points[i + 1][1] };
-
-      const projection = this.projectPointOnSegment(point, p1, p2);
-      
-      if (projection.distance < minDistance) {
-        minDistance = projection.distance;
-        bestProjection = projection;
-      }
-    }
-
-    return bestProjection;
-  }
-
-  /**
-   * Projection d'un point sur un segment
-   */
-  projectPointOnSegment(point, p1, p2) {
-    const dx = p2.x - p1.x;
-    const dy = p2.y - p1.y;
-    const length2 = dx * dx + dy * dy;
-
-    if (length2 === 0) {
-      // Segment de longueur nulle
-      const distance = Math.sqrt((point.x - p1.x) ** 2 + (point.y - p1.y) ** 2);
-      return { point: p1, distance };
-    }
-
-    // Paramètre t pour la projection
-    const t = Math.max(0, Math.min(1, 
-      ((point.x - p1.x) * dx + (point.y - p1.y) * dy) / length2
-    ));
-
-    // Point projeté
-    const projectedPoint = {
-      x: p1.x + t * dx,
-      y: p1.y + t * dy
-    };
-
-    // Distance au point projeté
-    const distance = Math.sqrt(
-      (point.x - projectedPoint.x) ** 2 + (point.y - projectedPoint.y) ** 2
-    );
-
-    return { point: projectedPoint, distance };
-  }
-
-  /**
-   * Mise à jour avec mesures baromètre
-   */
-  updateWithBarometer(pressure) {
-    const altitude = this.pressureToAltitude(pressure);
-    const measurement = math.matrix([[altitude]]);
-
-    // Matrice d'observation pour altitude
-    const H = math.zeros(1, 13);
-    H.set([0, 2], 1); // z position
-
-    const R = math.matrix([[this.config.barometerNoise ** 2]]);
-    this.updateMeasurement(measurement, H, R);
-  }
-
-  /**
-   * Mise à jour avec correction magnétomètre conditionnelle AMÉLIORÉE
-   */
-  updateWithMagnetometer(magneticField, confidence = 1.0, orientationCalibrator = null) {
-    // *** BUG FIX: Seuil de confiance beaucoup plus bas pour forcer les corrections absolues ***
-    // Autoriser l'usage même avec très faible confiance (minimum 5% au lieu de 10%)
-    confidence = Math.max(confidence, 0.05);
-
-    // Transformation du champ magnétique avec la calibration d'orientation si disponible
-    let transformedMagField = magneticField;
-    if (orientationCalibrator && orientationCalibrator.isCalibrated) {
-      try {
-        // Appliquer la transformation d'orientation au vecteur magnétique
-        const magVector = math.matrix([[magneticField.x], [magneticField.y], [magneticField.z]]);
-        const rotatedVector = math.multiply(orientationCalibrator.rotationMatrix, magVector);
-        
-        transformedMagField = {
-          x: rotatedVector.get([0, 0]),
-          y: rotatedVector.get([1, 0]),
-          z: rotatedVector.get([2, 0])
-        };
-      } catch (error) {
-        console.warn('Erreur transformation magnétomètre:', error);
-        transformedMagField = magneticField; // Fallback vers données brutes
-      }
-    }
-
-    const heading = Math.atan2(transformedMagField.y, transformedMagField.x);
-    const measurement = math.matrix([[heading]]);
-
-    // Matrice d'observation pour orientation
-    const H = math.zeros(1, 13);
-    H.set([0, 6], 1); // θ orientation
-
-    // *** BUG FIX: Bruit magnétomètre adapté à la confiance mais pas trop pénalisant ***
-    const effectiveNoise = Math.min(this.config.magnetometerNoise ** 2 / confidence, 2.0); // Plafonné à 2.0
-    const R = math.matrix([[effectiveNoise]]);
-    
-    this.updateMeasurement(measurement, H, R);
-    
-    // *** BUG FIX: Appliquer une correction supplémentaire pour orientation absolue ***
-    // Réduction explicite de l'incertitude en yaw après correction magnétomètre
-    const confidenceBonus = Math.min(confidence, 0.3); // Max 30%
-    this.P.set([6, 6], this.P.get([6, 6]) * (1 - confidenceBonus * 0.5));
-    
-    //console.log(`[MAG] Correction appliquée: confiance=${(confidence*100).toFixed(1)}%, bruit=${effectiveNoise.toFixed(3)}`);
-  }
-
-  /**
-   * Application Zero-Velocity Update (ZUPT) - AMÉLIORÉE pour confiance
-   */
-  applyZUPT() {
-    // Ne s'appliquer qu'à la transition vers stationnaire
-    if (this.currentMode === 'stationary' && !this._zuptApplied) {
-      this.zuptActive = true;
-      this._zuptApplied = true;
-      
-      const stateVelocity = [
-        this.state.get([3, 0]), // vx
-        this.state.get([4, 0]), // vy
-        this.state.get([5, 0])  // vz
-      ];
-      
-      // *** BUG FIX: Réduction des vitesses plus aggressive (95% au lieu de 90%) ***
-      this.state.set([3, 0], stateVelocity[0] * 0.05); // vx
-      this.state.set([4, 0], stateVelocity[1] * 0.05); // vy
-      this.state.set([5, 0], stateVelocity[2] * 0.05); // vz
-      
-      // *** NOUVEAU: Réduction de l'incertitude de position pendant ZUPT ***
-      // Multiplier les covariances de position par un facteur < 1
-      this.P.set([0, 0], this.P.get([0, 0]) * 0.5); // Position X plus certaine
-      this.P.set([1, 1], this.P.get([1, 1]) * 0.5); // Position Y plus certaine
-      
-      // *** NOUVEAU: Réduction modérée de l'incertitude d'orientation si confiance magnéto élevée ***
-      // Si on a une bonne référence magnétique, on peut aussi resserrer yaw
-      if (this._lastMagnetometerConfidence > 0.7) {
-        this.P.set([6, 6], this.P.get([6, 6]) * 0.7); // Yaw plus certain
-      }
-      
-      // Logs détaillés pour le debug
-      const positionUncertaintyBefore = this.P.get([0, 0]) + this.P.get([1, 1]);
-      const yawUncertaintyBefore = this.P.get([6, 6]);
-      
-      console.log(`[ZUPT] Activé à la transition - Gain confiance appliqué`);
-      console.log(`[ZUPT] Incertitudes avant: pos=${positionUncertaintyBefore.toFixed(3)}, yaw=${yawUncertaintyBefore.toFixed(3)}`);
-      
-      // Mise à jour avec mesure de vitesse nulle
-      const velocityMeasurement = math.matrix([[0], [0], [0]]);
-      const velocityNoiseMatrix = math.diag([this.config.zuptNoise, this.config.zuptNoise, this.config.zuptNoise]);
-      
-      // Matrice d'observation pour les vitesses (H)
-      const H = math.zeros(3, 13);
-      H.set([0, 3], 1); // vx
-      H.set([1, 4], 1); // vy
-      H.set([2, 5], 1); // vz
-      
-      this.updateMeasurement(velocityMeasurement, H, velocityNoiseMatrix);
-      
-      const positionUncertaintyAfter = this.P.get([0, 0]) + this.P.get([1, 1]);
-      const yawUncertaintyAfter = this.P.get([6, 6]);
-      
-      console.log(`[ZUPT] Incertitudes après: pos=${positionUncertaintyAfter.toFixed(3)}, yaw=${yawUncertaintyAfter.toFixed(3)}`);
-    }
-<<<<<<< HEAD
-=======
-    
-    // Amélioration du gain confiance
-    const positionGain = 30; // Augmenté de 10% à 30%
-    const orientationGain = 20; // Nouveau: gain orientation
-    
-    // Logs détaillés pour le debug
-    const positionUncertaintyBefore = this.P.get([0, 0]) + this.P.get([1, 1]);
-    const yawUncertaintyBefore = this.P.get([6, 6]);
-    
-    console.log(`[ZUPT] Activé - Gain confiance pos: +${positionGain}%, orient: +${orientationGain}%`);
-    console.log(`[ZUPT] Incertitudes avant: pos=${positionUncertaintyBefore.toFixed(3)}, yaw=${yawUncertaintyBefore.toFixed(3)}`);
-    
-    // *** CORRECTION: Conversion en matrice mathjs pour éviter l'erreur "size is not a function" ***
-    const velocityMeasurement = math.matrix([[0], [0], [0]]);
-    const velocityNoiseMatrix = math.diag([this.config.zuptNoise, this.config.zuptNoise, this.config.zuptNoise]);
-    
-    // Matrice d'observation pour les vitesses (H)
-    const H = math.zeros(3, 13);
-    H.set([0, 3], 1); // vx
-    H.set([1, 4], 1); // vy
-    H.set([2, 5], 1); // vz
-    
-    this.updateMeasurement(velocityMeasurement, H, velocityNoiseMatrix);
-    
-    const positionUncertaintyAfter = this.P.get([0, 0]) + this.P.get([1, 1]);
-    const yawUncertaintyAfter = this.P.get([6, 6]);
-    
-    console.log(`[ZUPT] Incertitudes après: pos=${positionUncertaintyAfter.toFixed(3)}, yaw=${yawUncertaintyAfter.toFixed(3)}`);
->>>>>>> f60d652c
-  }
-
-  /**
-   * Désactivation ZUPT avec délai de protection
-   */
-  deactivateZUPT() {
-    // Délai de protection pour éviter les basculements rapides
-    setTimeout(() => {
-      this.zuptActive = false;
-    }, 100); // 100ms de délai
-  }
-
-  /**
-   * Mise à jour générique avec mesure - Version sécurisée
-   */
-  updateMeasurement(measurement, H, R) {
-    try {
-      // Protection contre les appels simultanés
-      if (this._isUpdating) {
-        console.warn('Mise à jour EKF déjà en cours, appel ignoré');
-        return;
-      }
-      this._isUpdating = true;
-
-      // *** CORRECTION: Conversion en matrice mathjs si nécessaire ***
-      if (Array.isArray(measurement)) {
-        measurement = math.matrix(measurement.map(val => [val]));
-      } else if (typeof measurement === 'object' && !measurement.size) {
-        // Si c'est un objet mais pas une matrice mathjs, essayer de le convertir
-        if (typeof measurement === 'number') {
-          measurement = math.matrix([[measurement]]);
-        } else {
-          console.warn('Type de mesure non supporté:', typeof measurement, measurement);
-          return;
-        }
-      } else if (typeof measurement === 'number') {
-        measurement = math.matrix([[measurement]]);
-      }
-
-      // Vérifications des dimensions
-      const stateSize = this.state.size();
-      
-      // Correction pour measurement.size
-      let measurementSize;
-      if (Array.isArray(measurement)) {
-        // Si c'est un tableau
-        const rows = measurement.length;
-        const cols = Array.isArray(measurement[0]) ? measurement[0].length : 1;
-        measurementSize = [rows, cols];
-        // Convertir en matrice MathJS
-        measurement = math.matrix(measurement);
-      } else if (measurement && typeof measurement.size === 'function') {
-        // Si c'est déjà une matrice MathJS
-        measurementSize = measurement.size();
-      } else {
-        console.warn('Type de measurement invalide:', typeof measurement);
-        return;
-      }
-      
-      // Vérification que H est défini avant d'appeler size()
-      if (!H || typeof H.size !== 'function') {
-        console.warn('Matrice H invalide ou non définie:', H);
-        return;
-      }
-      
-      const HSize = H.size();
-      
-      // Vérification que R est défini avant d'appeler size()
-      if (!R || typeof R.size !== 'function') {
-        console.warn('Matrice R invalide ou non définie:', R);
-        return;
-      }
-      
-      const RSize = R.size();
-
-      // Vérifications de compatibilité
-      if (stateSize[0] !== 13 || stateSize[1] !== 1) {
-        console.warn(`État invalide: taille ${stateSize[0]}x${stateSize[1]}, attendu 13x1`);
-        return;
-      }
-
-      if (HSize[1] !== 13) {
-        console.warn(`Matrice H invalide: taille ${HSize[0]}x${HSize[1]}, attendu Nx13`);
-        return;
-      }
-
-      if (measurementSize[0] !== HSize[0] || measurementSize[1] !== 1) {
-        console.warn(`Mesure invalide: taille ${measurementSize[0]}x${measurementSize[1]}, attendu ${HSize[0]}x1`);
-        return;
-      }
-
-      if (RSize[0] !== RSize[1] || RSize[0] !== HSize[0]) {
-        console.warn(`Matrice R invalide: taille ${RSize[0]}x${RSize[1]}, attendu ${HSize[0]}x${HSize[0]}`);
-        return;
-      }
-
-      // Vérification de la validité de la matrice de covariance
-      const PSize = this.P.size();
-      if (PSize[0] !== 13 || PSize[1] !== 13) {
-        console.warn(`Matrice P invalide: taille ${PSize[0]}x${PSize[1]}, attendu 13x13`);
-        this.P = math.identity(13);
-        // Position X,Y
-        this.P.set([0, 0], 1.0);
-        this.P.set([1, 1], 1.0);
-        // Z, vitesses & biases
-        for (let i of [2,3,4,5,9,10,11,12]) {
-          this.P.set([i, i], 1.0);
-        }
-        // Yaw, roll, pitch
-        this.P.set([6, 6], 0.2);
-        this.P.set([7, 7], 0.2);
-        this.P.set([8, 8], 0.2);
-      }
-
-      // Innovation: y = z - H * x
-      const predicted = math.multiply(H, this.state);
-      const innovation = math.subtract(measurement, predicted);
-
-      // Covariance innovation: S = H * P * H^T + R
-      const HPHt = math.multiply(math.multiply(H, this.P), math.transpose(H));
-      const S = math.add(HPHt, R);
-
-      // Vérification que S est inversible
-      let SInv;
-      try {
-        SInv = math.inv(S);
-      } catch (invError) {
-        console.warn('Matrice S non inversible, ajout de régularisation');
-        const regularization = math.multiply(math.identity(S.size()[0]), 1e-6);
-        const SRegularized = math.add(S, regularization);
-        try {
-          SInv = math.inv(SRegularized);
-        } catch (regError) {
-          console.warn('Impossible d\'inverser S même avec régularisation');
-          return;
-        }
-      }
-
-      // Gain de Kalman: K = P * H^T * S^(-1)
-      const PHt = math.multiply(this.P, math.transpose(H));
-      const K = math.multiply(PHt, SInv);
-
-      // Mise à jour de l'état: x = x + K * y
-      const correction = math.multiply(K, innovation);
-      this.state = math.add(this.state, correction);
-
-      // Mise à jour de la covariance: P = (I - K * H) * P
-      const I = math.identity(13);
-      const KH = math.multiply(K, H);
-      const IminusKH = math.subtract(I, KH);
-      this.P = math.multiply(IminusKH, this.P);
-
-      // Assurer que P reste symétrique positive définie
-      this.P = math.multiply(0.5, math.add(this.P, math.transpose(this.P)));
-
-      // Ajouter un terme de régularisation pour éviter la singularité
-      const minEigenvalue = 1e-8;
-      for (let i = 0; i < 13; i++) {
-        const currentValue = this.P.get([i, i]);
-        if (currentValue < minEigenvalue) {
-          this.P.set([i, i], minEigenvalue);
-        }
-      }
-
-      // Normalisation des angles
-      this.state.set([6, 0], this.normalizeAngle(this.state.get([6, 0])));
-
-      // Contraintes physiques sur les vitesses
-      const maxVelocity = this.currentMode === 'crawling' ? 0.5 : 2.0;
-      for (let i = 3; i <= 5; i++) {
-        const velocity = this.state.get([i, 0]);
-        if (Math.abs(velocity) > maxVelocity) {
-          this.state.set([i, 0], Math.sign(velocity) * maxVelocity);
-        }
-      }
-
-      // Normalisation des angles d'orientation
-      this.state.set([6, 0], this.normalizeAngle(this.state.get([6, 0]))); // yaw
-      this.state.set([7, 0], this.normalizeAngle(this.state.get([7, 0]))); // roll
-      this.state.set([8, 0], this.normalizeAngle(this.state.get([8, 0]))); // pitch
-
-      // Historique innovation pour diagnostic
-      this.innovationHistory.push({
-        innovation: math.norm(innovation),
-        timestamp: Date.now()
-      });
-      if (this.innovationHistory.length > 100) {
-        this.innovationHistory.shift();
-      }
-
-    } catch (error) {
-      console.warn('Erreur mise à jour EKF:', error.message || error);
-      
-      // En cas d'erreur, réinitialiser seulement les matrices problématiques
-      if (error.message && error.message.includes('matrix dimensions')) {
-        console.warn('Réinitialisation des matrices EKF due à une erreur de dimension');
-        this.P = math.multiply(math.identity(13), 1.0);
-        this.updateProcessNoise(this.currentMode);
-      }
-    } finally {
-      // Libération du verrou
-      this._isUpdating = false;
-    }
-  }
-
-  /**
-   * Jacobien de transition d'état (13x13)
-   */
-  getStateTransitionJacobian(dt) {
-    const F = math.identity(13);
-    
-    // Position = position + vitesse * dt
-    F.set([0, 3], dt); // dx/dvx
-    F.set([1, 4], dt); // dy/dvy
-    F.set([2, 5], dt); // dz/dvz
-    
-    // Orientation = orientation + vitesse_angulaire * dt
-    F.set([6, 9], dt); // dθ/dω (yaw)
-    // Roll et pitch évoluent plus lentement en mode poche
-    F.set([7, 9], dt * 0.1); // droll/dω (faible couplage)
-    F.set([8, 9], dt * 0.1); // dpitch/dω (faible couplage)
-
-    return F;
-  }
-
-  /**
-   * Conversion pression vers altitude
-   */
-  pressureToAltitude(pressure, seaLevel = 1013.25) {
-    return 44330 * (1 - Math.pow(pressure / seaLevel, 0.1903));
-  }
-
-  /**
-   * Normalisation d'angle
-   */
-  normalizeAngle(angle) {
-    while (angle > Math.PI) angle -= 2 * Math.PI;
-    while (angle < -Math.PI) angle += 2 * Math.PI;
-    return angle;
-  }
-
-  /**
-   * Obtenir la pose actuelle
-   */
-  getPose() {
-    return {
-      x: this.state.get([0, 0]),
-      y: this.state.get([1, 0]),
-      z: this.state.get([2, 0]),
-      theta: this.state.get([6, 0]),
-      confidence: this.getConfidence()
-    };
-  }
-
-  /**
-   * Calcul de confiance AMÉLIORÉ pour éviter le blocage à 1%
-   */
-  getConfidence() {
-    // Incertitude de position (X, Y)
-    const positionUncertainty = this.P.get([0, 0]) + this.P.get([1, 1]);
-    
-    // Incertitudes d'orientation (yaw, roll, pitch)
-    const yawUncertainty = this.P.get([6, 6]);      // θ yaw
-    const rollUncertainty = this.P.get([7, 7]);     // roll
-    const pitchUncertainty = this.P.get([8, 8]);    // pitch
-    
-    // *** BUG FIX: Pondération plus réaliste et plafonnement des incertitudes ***
-    // Plafonner les incertitudes individuelles pour éviter l'explosion
-    const cappedPositionUncertainty = Math.min(positionUncertainty, 10.0); // Max 10m²
-    const cappedYawUncertainty = Math.min(yawUncertainty, 3.0);            // Max 3 rad²
-    const cappedRollUncertainty = Math.min(rollUncertainty, 2.0);          // Max 2 rad²
-    const cappedPitchUncertainty = Math.min(pitchUncertainty, 2.0);        // Max 2 rad²
-    
-    // Total des incertitudes avec pondération plus réaliste
-    const totalUncertainty = cappedPositionUncertainty * 1.0 +      // Position (poids normal)
-                            cappedYawUncertainty * 0.5 +            // Yaw (poids modéré)
-                            cappedRollUncertainty * 0.2 +           // Roll (poids faible)
-                            cappedPitchUncertainty * 0.2;           // Pitch (poids faible)
-    
-    // *** BUG FIX: Fonction de confiance plus réaliste ***
-    let confidence;
-    if (totalUncertainty < 0.5) {
-      // Très bonne confiance si incertitude faible
-      confidence = 0.90 - totalUncertainty * 0.3;
-    } else if (totalUncertainty < 2.0) {
-      // Confiance décroissante mais raisonnable
-      confidence = 0.75 - (totalUncertainty - 0.5) * 0.3;
-    } else if (totalUncertainty < 5.0) {
-      // Confiance modérée
-      confidence = 0.50 - (totalUncertainty - 2.0) * 0.1;
-    } else {
-      // Confiance faible mais pas catastrophique
-      confidence = Math.max(0.10, 0.20 - totalUncertainty * 0.02);
-    }
-    
-    // Assurer que la confiance reste dans [0, 1]
-    confidence = Math.max(0, Math.min(1, confidence));
-    
-    // *** BUG FIX: Bonus de confiance selon le mode d'activité ***
-    if (this.currentMode === 'stationary') {
-      confidence = Math.min(1, confidence * 1.1); // Bonus 10% en stationnaire
-    } else if (this.zuptActive) {
-      confidence = Math.min(1, confidence * 1.05); // Bonus 5% avec ZUPT
-    }
-    
-    // *** DEBUG: Traçage des incertitudes périodique avec nouvelles métriques ***
-    if (!this._lastConfidenceDebug || Date.now() - this._lastConfidenceDebug > 3000) {
-      console.log(`[EKF] Incertitudes: pos=${positionUncertainty.toFixed(3)}→${cappedPositionUncertainty.toFixed(3)}, yaw=${yawUncertainty.toFixed(3)}→${cappedYawUncertainty.toFixed(3)}`);
-      console.log(`[EKF] Total uncertainty=${totalUncertainty.toFixed(3)}, Confiance=${(confidence * 100).toFixed(1)}%, Mode=${this.currentMode}`);
-      this._lastConfidenceDebug = Date.now();
-    }
-    
-    // *** BUG FIX: Auto-correction périodique pour prévenir la divergence ***
-    this.performPeriodicConfidenceCheck();
-    
-    return confidence;
-  }
-
-  /**
-   * Vérification et correction automatique périodique de la confiance
-   */
-  performPeriodicConfidenceCheck() {
-    const now = Date.now();
-    
-    // Vérification toutes les 10 secondes
-    if (now - this._lastAutoCorrection > 10000) {
-      this._lastAutoCorrection = now;
-      
-      const positionUncertainty = this.P.get([0, 0]) + this.P.get([1, 1]);
-      const yawUncertainty = this.P.get([6, 6]);
-      
-      // Si l'incertitude devient trop élevée, appliquer une correction stabilisante
-      if (positionUncertainty > 10.0) {
-        console.log(`[AUTO-CORRECTION] Incertitude position trop élevée: ${positionUncertainty.toFixed(2)}, correction appliquée`);
-        
-        // Réduction forcée de l'incertitude
-        this.P.set([0, 0], Math.min(this.P.get([0, 0]), 2.0));
-        this.P.set([1, 1], Math.min(this.P.get([1, 1]), 2.0));
-      }
-      
-      if (yawUncertainty > 5.0) {
-        console.log(`[AUTO-CORRECTION] Incertitude orientation trop élevée: ${yawUncertainty.toFixed(2)}, correction appliquée`);
-        
-        // Réduction forcée de l'incertitude yaw
-        this.P.set([6, 6], Math.min(this.P.get([6, 6]), 1.0));
-      }
-      
-      // Si en mode stationnaire depuis longtemps, bonus de confiance
-      if (this.currentMode === 'stationary') {
-        const stationaryBonus = 0.95; // 5% de réduction d'incertitude
-        this.P.set([0, 0], this.P.get([0, 0]) * stationaryBonus);
-        this.P.set([1, 1], this.P.get([1, 1]) * stationaryBonus);
-        this.P.set([6, 6], this.P.get([6, 6]) * stationaryBonus);
-      }
-    }
-  }
-
-  /**
-   * Obtenir l'état complet
-   */
-  getFullState() {
-    return {
-      position: {
-        x: this.state.get([0, 0]),
-        y: this.state.get([1, 0]),
-        z: this.state.get([2, 0])
-      },
-      velocity: {
-        vx: this.state.get([3, 0]),
-        vy: this.state.get([4, 0]),
-        vz: this.state.get([5, 0])
-      },
-      orientation: {
-        theta: this.state.get([6, 0]),
-        roll: this.state.get([7, 0]),
-        pitch: this.state.get([8, 0]),
-        omega: this.state.get([9, 0])
-      },
-      biases: {
-        acc_x: this.state.get([10, 0]),
-        acc_y: this.state.get([11, 0]),
-        gyro_z: this.state.get([12, 0])
-      },
-      mode: this.currentMode,
-      zuptActive: this.zuptActive,
-      confidence: this.getConfidence()
-    };
-  }
-
-  /**
-   * Réinitialisation
-   */
-  reset(initialState = {}) {
-    const { x = 0, y = 0, z = 0, theta = 0 } = initialState;
-    
-    this.state = math.matrix([
-      [x], [y], [z],           // position
-      [0], [0], [0],           // vitesse
-      [theta], [0], [0],       // orientation (yaw, roll, pitch)
-      [0],                     // vitesse angulaire
-      [0], [0], [0]            // biais
-    ]);
-
-    // *** BUG FIX: Initialisation avec des incertitudes plus raisonnables ***
-    this.P = math.identity(13);
-    
-    // Position X,Y - valeurs plus faibles pour une confiance initiale décente
-    this.P.set([0, 0], 0.1);   // 10cm d'incertitude initiale au lieu de 1m
-    this.P.set([1, 1], 0.1);   // 10cm d'incertitude initiale au lieu de 1m
-    
-    // Z, vitesses & biases
-    this.P.set([2, 2], 0.1);   // Z
-    for (let i of [3,4,5]) {
-      this.P.set([i, i], 0.01); // Vitesses - très faibles initialement
-    }
-    this.P.set([9, 9], 0.01);  // Vitesse angulaire
-    for (let i of [10,11,12]) {
-      this.P.set([i, i], 0.01); // Biais - très faibles initialement
-    }
-    
-    // Yaw, roll, pitch - valeurs raisonnables
-    this.P.set([6, 6], 0.05);  // Yaw - 13° d'incertitude initiale
-    this.P.set([7, 7], 0.05);  // Roll - 13° d'incertitude initiale  
-    this.P.set([8, 8], 0.05);  // Pitch - 13° d'incertitude initiale
-    
-    this.updateProcessNoise('stationary');
-    this.lastUpdate = Date.now();
-    
-    // Variables de debug
-    this._lastConfidenceDebug = null;
-    this._lastPdrDebug = null;
-    this._lastAutoCorrection = Date.now();
-    
-    // Calcul de la confiance initiale
-    const initialConfidence = this.getConfidence();
-    console.log(`EKF avancé réinitialisé: (${x}, ${y}, ${z}) - Confiance initiale: ${(initialConfidence * 100).toFixed(1)}%`);
-  }
-
-  /**
-   * Mise à jour avec données PDR pour stabiliser la confiance AMÉLIORÉE
-   */
-  updateWithPDR(pdrPosition, pdrYaw, mode) {
-    if (this._isUpdating) return;
-    
-    try {
-      this._isUpdating = true;
-      
-      // *** BUG FIX: Configuration du bruit PDR optimisée pour meilleure confiance ***
-      let positionNoise, yawNoise;
-      switch (mode) {
-        case 'stationary':
-          positionNoise = 0.005; // Très précis quand stationnaire (réduit)
-          yawNoise = 0.02;       // Très précis en orientation aussi
-          break;
-        case 'walking':
-          positionNoise = 0.05;  // Plus optimiste en marche (réduit de 0.1 à 0.05)
-          yawNoise = 0.05;       // Plus optimiste en orientation
-          break;
-        case 'running':
-          positionNoise = 0.15;  // Plus optimiste en course (réduit de 0.3 à 0.15)
-          yawNoise = 0.1;        // Plus optimiste
-          break;
-        case 'crawling':
-          positionNoise = 0.03;  // Plus optimiste en rampant
-          yawNoise = 0.05;
-          break;
-        default:
-          positionNoise = 0.08;  // Plus optimiste par défaut
-          yawNoise = 0.08;
-      }
-      
-      // Mise à jour de position (X, Y)
-      const positionMeasurement = math.matrix([[pdrPosition.x], [pdrPosition.y]]);
-      const H_pos = math.zeros(2, 13);
-      H_pos.set([0, 0], 1); // mesure X
-      H_pos.set([1, 1], 1); // mesure Y
-      
-      const R_pos = math.matrix([
-        [positionNoise ** 2, 0],
-        [0, positionNoise ** 2]
-      ]);
-      
-      this.updateMeasurement(positionMeasurement, H_pos, R_pos);
-      
-      // Mise à jour d'orientation (Yaw)
-      const yawMeasurement = math.matrix([[pdrYaw]]);
-      const H_yaw = math.zeros(1, 13);
-      H_yaw.set([0, 6], 1); // mesure yaw
-      
-      const R_yaw = math.matrix([[yawNoise ** 2]]);
-      
-      this.updateMeasurement(yawMeasurement, H_yaw, R_yaw);
-      
-      // Log simplifié toutes les 2 secondes
-      const now = Date.now();
-      if (now - this.lastLogTime >= 2000) {
-        console.log(`[STATUS] Mode: ${mode}`);
-        this.lastLogTime = now;
-      }
-      
-    } catch (error) {
-      console.warn('Erreur mise à jour PDR:', error);
-    } finally {
-      this._isUpdating = false;
-    }
-  }
-
-  /**
-   * Mise à jour par lot pour éviter la saturation du verrou - Version haute performance
-   */
-  updateWithBatch(updates) {
-    if (this._isUpdating || !updates || updates.length === 0) {
-      return;
-    }
-    
-    try {
-      this._isUpdating = true;
-      
-      // Vérification rapide de l'état
-      const stateSize = this.state.size();
-      if (stateSize[0] !== 13 || stateSize[1] !== 1) {
-        console.warn('État EKF invalide pour mise à jour par lot');
-        return;
-      }
-
-      // Traitement séquentiel optimisé des mises à jour
-      for (const update of updates) {
-        try {
-          this._processSingleUpdate(update);
-        } catch (error) {
-          console.warn(`Erreur update ${update.type}:`, error.message);
-          continue; // Continuer avec les autres mises à jour
-        }
-      }
-
-      // Normalisation finale des angles
-      this.state.set([6, 0], this.normalizeAngle(this.state.get([6, 0]))); // yaw
-      this.state.set([7, 0], this.normalizeAngle(this.state.get([7, 0]))); // roll
-      this.state.set([8, 0], this.normalizeAngle(this.state.get([8, 0]))); // pitch
-
-      // Assurer que P reste symétrique positive définie
-      this.P = math.multiply(0.5, math.add(this.P, math.transpose(this.P)));
-      
-      // Contraintes physiques sur les vitesses
-      const maxVelocity = this.currentMode === 'crawling' ? 0.5 : 2.0;
-      for (let i = 3; i <= 5; i++) {
-        const velocity = this.state.get([i, 0]);
-        if (Math.abs(velocity) > maxVelocity) {
-          this.state.set([i, 0], Math.sign(velocity) * maxVelocity);
-        }
-      }
-
-    } catch (error) {
-      console.warn('Erreur mise à jour par lot:', error);
-    } finally {
-      this._isUpdating = false;
-    }
-  }
-
-  /**
-   * Traitement d'une mise à jour unique (méthode interne optimisée)
-   */
-  _processSingleUpdate(update) {
-    let measurement, H, R;
-
-    switch (update.type) {
-      case 'barometer':
-        // Altitude Z
-        measurement = math.matrix([[update.measurement]]);
-        H = math.zeros(1, 13);
-        H.set([0, 2], 1); // z position
-        R = math.matrix([[update.noise ** 2]]);
-        break;
-
-      case 'magnetometer':
-        // Orientation yaw
-        measurement = math.matrix([[update.measurement]]);
-        H = math.zeros(1, 13);
-        H.set([0, 6], 1); // θ orientation
-        R = math.matrix([[update.noise ** 2]]);
-        break;
-
-      case 'pdr_position':
-        // Position X,Y
-        measurement = math.matrix([[update.measurement.x], [update.measurement.y]]);
-        H = math.zeros(2, 13);
-        H.set([0, 0], 1); // mesure X
-        H.set([1, 1], 1); // mesure Y
-        R = math.matrix([
-          [update.noise ** 2, 0],
-          [0, update.noise ** 2]
-        ]);
-        break;
-
-      case 'pdr_yaw':
-        // Orientation yaw PDR
-        measurement = math.matrix([[update.measurement]]);
-        H = math.zeros(1, 13);
-        H.set([0, 6], 1); // mesure yaw
-        R = math.matrix([[update.noise ** 2]]);
-        break;
-
-      default:
-        console.warn(`Type de mise à jour inconnu: ${update.type}`);
-        return;
-    }
-
-    // Application Kalman simplifiée sans verrous
-    this._applyKalmanUpdate(measurement, H, R);
-  }
-
-  /**
-   * Application Kalman simplifiée sans verrous (méthode interne)
-   */
-  _applyKalmanUpdate(measurement, H, R) {
-    // Innovation: y = z - H * x
-    const predicted = math.multiply(H, this.state);
-    const innovation = math.subtract(measurement, predicted);
-
-    // Covariance innovation: S = H * P * H^T + R
-    const HPHt = math.multiply(math.multiply(H, this.P), math.transpose(H));
-    const S = math.add(HPHt, R);
-
-    // Vérification que S est inversible
-    let SInv;
-    try {
-      SInv = math.inv(S);
-    } catch (invError) {
-      const regularization = math.multiply(math.identity(S.size()[0]), 1e-6);
-      const SRegularized = math.add(S, regularization);
-      SInv = math.inv(SRegularized);
-    }
-
-    // Gain de Kalman: K = P * H^T * S^(-1)
-    const PHt = math.multiply(this.P, math.transpose(H));
-    const K = math.multiply(PHt, SInv);
-
-    // Mise à jour de l'état: x = x + K * y
-    const correction = math.multiply(K, innovation);
-    this.state = math.add(this.state, correction);
-
-    // Mise à jour de la covariance: P = (I - K * H) * P
-    const I = math.identity(13);
-    const KH = math.multiply(K, H);
-    const IminusKH = math.subtract(I, KH);
-    this.P = math.multiply(IminusKH, this.P);
-  }
+import { create, all } from 'mathjs';
+
+const math = create(all);
+
+/**
+ * Filtre de Kalman Étendu avancé avec map-matching et ZUPT
+ * Optimisé pour les environnements catacombes avec contraintes géométriques
+ */
+export class AdvancedExtendedKalmanFilter {
+  constructor(config = {}) {
+    this.config = {
+      // Bruits de processus adaptatifs
+      processNoiseWalking: config.processNoiseWalking || 0.1,
+      processNoiseCrawling: config.processNoiseCrawling || 0.05,
+      processNoiseStationary: config.processNoiseStationary || 0.01,
+      
+      // Bruits de mesure
+      pdrNoise: config.pdrNoise || 0.3,
+      barometerNoise: config.barometerNoise || 0.1,
+      magnetometerNoise: config.magnetometerNoise || 0.2,
+      zuptNoise: config.zuptNoise || 0.01,
+      
+      // Map-matching
+      mapMatchingThreshold: config.mapMatchingThreshold || 2.0, // mètres
+      mapMatchingWeight: config.mapMatchingWeight || 0.5,
+      
+      // Contraintes de vitesse
+      maxWalkingSpeed: config.maxWalkingSpeed || 2.0, // m/s
+      maxCrawlingSpeed: config.maxCrawlingSpeed || 0.5, // m/s
+      
+      ...config
+    };
+
+    // État étendu: [x, y, z, vx, vy, vz, θ, roll, pitch, ωz, bias_acc_x, bias_acc_y, bias_gyro_z]
+    this.state = math.matrix([
+      [0], // x position
+      [0], // y position
+      [0], // z altitude
+      [0], // vx velocity
+      [0], // vy velocity
+      [0], // vz velocity
+      [0], // θ orientation yaw
+      [0], // roll orientation
+      [0], // pitch orientation
+      [0], // ωz angular velocity
+      [0], // bias accéléromètre X
+      [0], // bias accéléromètre Y
+      [0]  // bias gyroscope Z
+    ]);
+
+    // *** BUG FIX: Matrice de covariance avec incertitudes raisonnables pour confiance initiale décente ***
+    this.P = math.identity(13);
+    
+    // Position X,Y - valeurs plus faibles pour une confiance initiale décente
+    this.P.set([0, 0], 0.1);   // 10cm d'incertitude initiale au lieu de 1m
+    this.P.set([1, 1], 0.1);   // 10cm d'incertitude initiale au lieu de 1m
+    
+    // Z, vitesses & biases
+    this.P.set([2, 2], 0.1);   // Z
+    for (let i of [3,4,5]) {
+      this.P.set([i, i], 0.01); // Vitesses - très faibles initialement
+    }
+    this.P.set([9, 9], 0.01);  // Vitesse angulaire
+    for (let i of [10,11,12]) {
+      this.P.set([i, i], 0.01); // Biais - très faibles initialement
+    }
+    
+    // Yaw, roll, pitch - valeurs raisonnables
+    this.P.set([6, 6], 0.05);  // Yaw - 13° d'incertitude initiale
+    this.P.set([7, 7], 0.05);  // Roll - 13° d'incertitude initiale  
+    this.P.set([8, 8], 0.05);  // Pitch - 13° d'incertitude initiale
+
+    // Matrices de bruit
+    this.Q = math.zeros(13, 13);
+    this.updateProcessNoise('stationary');
+
+    // Carte vectorielle pour map-matching
+    this.vectorMap = null;
+    this.corridors = [];
+    this.walls = [];
+
+    // État du mode de mouvement
+    this.currentMode = 'stationary';
+    this.zuptActive = false;
+    this._zuptApplied = false;
+
+    // Historique pour analyse
+    this.innovationHistory = [];
+    this.confidenceHistory = [];
+
+    // Protection contre les appels simultanés
+    this._isUpdating = false;
+
+    this.lastUpdate = Date.now();
+    
+    // Ajout d'une variable pour le dernier log
+    this.lastLogTime = 0;
+  }
+
+  /**
+   * Configuration de la carte vectorielle
+   */
+  setVectorMap(mapData) {
+    this.vectorMap = mapData;
+    if (mapData) {
+      this.corridors = mapData.tunnels || [];
+      this.walls = mapData.walls || [];
+      console.log(`Carte chargée: ${this.corridors.length} corridors, ${this.walls.length} murs`);
+    }
+  }
+
+  /**
+   * Mise à jour du bruit de processus selon le mode
+   */
+  updateProcessNoise(mode) {
+    const previousMode = this.currentMode;
+    this.currentMode = mode;
+    
+    // Réinitialiser le flag ZUPT si on sort du mode stationnaire
+    if (previousMode === 'stationary' && mode !== 'stationary') {
+      this._zuptApplied = false;
+    }
+    
+    let baseNoise;
+    switch (mode) {
+      case 'walking':
+      case 'running':
+        baseNoise = this.config.processNoiseWalking;
+        break;
+      case 'crawling':
+        baseNoise = this.config.processNoiseCrawling;
+        break;
+      case 'stationary':
+      default:
+        baseNoise = this.config.processNoiseStationary;
+        break;
+    }
+
+    // Matrice Q adaptative (13 éléments maintenant) - Bruit position augmenté pour plus de réactivité
+    const noiseVector = [
+      baseNoise * 0.5,      // position x (augmenté de 0.1 à 0.5)
+      baseNoise * 0.5,      // position y (augmenté de 0.1 à 0.5)
+      baseNoise * 0.05,     // altitude z
+      baseNoise,            // vitesse vx
+      baseNoise,            // vitesse vy
+      baseNoise * 0.5,      // vitesse vz
+      baseNoise * 0.1,      // orientation θ (yaw)
+      baseNoise * 0.15,     // orientation roll
+      baseNoise * 0.15,     // orientation pitch
+      baseNoise * 0.2,      // vitesse angulaire ω
+      baseNoise * 0.01,     // bias acc x
+      baseNoise * 0.01,     // bias acc y
+      baseNoise * 0.005     // bias gyro z
+    ];
+
+    this.Q = math.diag(noiseVector);
+  }
+
+  /**
+   * Prédiction avec modèle de mouvement PDR
+   */
+  predict(dt, pdrIncrement) {
+    if (dt <= 0) return;
+
+    // Vérification de l'intégrité de l'état
+    try {
+      const stateSize = this.state.size();
+      const PSize = this.P.size();
+      
+      if (stateSize[0] !== 13 || stateSize[1] !== 1) {
+        console.warn('État EKF corrompu, réinitialisation');
+        this.reset();
+        return;
+      }
+      
+      if (PSize[0] !== 13 || PSize[1] !== 13) {
+        console.warn('Matrice de covariance P corrompue, réinitialisation');
+        this.P = math.identity(13);
+        // Position X,Y
+        this.P.set([0, 0], 1.0);
+        this.P.set([1, 1], 1.0);
+        // Z, vitesses & biases
+        for (let i of [2,3,4,5,9,10,11,12]) {
+          this.P.set([i, i], 1.0);
+        }
+        // Yaw, roll, pitch
+        this.P.set([6, 6], 0.2);
+        this.P.set([7, 7], 0.2);
+        this.P.set([8, 8], 0.2);
+      }
+    } catch (error) {
+      console.warn('Erreur lors de la vérification de l\'état EKF:', error);
+      this.reset();
+      return;
+    }
+
+    // État actuel
+    const x = this.state.get([0, 0]);
+    const y = this.state.get([1, 0]);
+    const z = this.state.get([2, 0]);
+    const vx = this.state.get([3, 0]);
+    const vy = this.state.get([4, 0]);
+    const vz = this.state.get([5, 0]);
+    const theta = this.state.get([6, 0]);
+    const roll = this.state.get([7, 0]);
+    const pitch = this.state.get([8, 0]);
+    const omega = this.state.get([9, 0]);
+
+    // Incréments PDR
+    const { dx = 0, dy = 0, dz = 0, dtheta = 0 } = pdrIncrement || {};
+
+    // Modèle de mouvement cinématique + PDR
+    let newX, newY, newZ, newTheta;
+
+    if (this.currentMode === 'stationary' || this.zuptActive) {
+      // Mode stationnaire - pas de mouvement
+      newX = x;
+      newY = y;
+      newZ = z;
+      newTheta = theta + omega * dt;
+    } else if (this.currentMode === 'crawling') {
+      // *** NOUVEAU: Mode crawling avec vitesse constante ***
+      // Si la vitesse est nulle, l'initialiser avec la vitesse de crawling
+      if (Math.abs(vx) < 0.01 && Math.abs(vy) < 0.01) {
+        const crawlSpeed = this.config.maxCrawlingSpeed || 0.3; // m/s
+        vx = crawlSpeed * Math.cos(theta);
+        vy = crawlSpeed * Math.sin(theta);
+        
+        // Mettre à jour l'état avec la nouvelle vitesse
+        this.state.set([3, 0], vx);
+        this.state.set([4, 0], vy);
+        
+        console.log(`[EKF CRAWLING] Vitesse initialisée: vx=${vx.toFixed(3)}, vy=${vy.toFixed(3)}`);
+      }
+      
+      // Fusion vitesse cinématique + incréments PDR avec plus de poids sur la cinématique
+      const kinematicX = x + vx * dt;
+      const kinematicY = y + vy * dt;
+      const kinematicZ = z + vz * dt;
+      
+      const pdrX = x + dx;
+      const pdrY = y + dy;
+      const pdrZ = z + dz;
+      
+      // En crawling, privilégier la cinématique (vitesse constante)
+      const pdrWeight = 0.3; // Moins de poids sur PDR en crawling
+      newX = pdrWeight * pdrX + (1 - pdrWeight) * kinematicX;
+      newY = pdrWeight * pdrY + (1 - pdrWeight) * kinematicY;
+      newZ = pdrWeight * pdrZ + (1 - pdrWeight) * kinematicZ;
+      newTheta = theta + dtheta + omega * dt;
+    } else {
+      // Fusion vitesse cinématique + incréments PDR
+      const kinematicX = x + vx * dt;
+      const kinematicY = y + vy * dt;
+      const kinematicZ = z + vz * dt;
+      
+      const pdrX = x + dx;
+      const pdrY = y + dy;
+      const pdrZ = z + dz;
+      
+      // Fusion pondérée (plus de poids sur PDR)
+      const pdrWeight = 0.7;
+      newX = pdrWeight * pdrX + (1 - pdrWeight) * kinematicX;
+      newY = pdrWeight * pdrY + (1 - pdrWeight) * kinematicY;
+      newZ = pdrWeight * pdrZ + (1 - pdrWeight) * kinematicZ;
+      newTheta = theta + dtheta + omega * dt;
+    }
+
+    // Contraintes de vitesse
+    const maxSpeed = this.currentMode === 'crawling' ? 
+      this.config.maxCrawlingSpeed : this.config.maxWalkingSpeed;
+    
+    const speedX = (newX - x) / dt;
+    const speedY = (newY - y) / dt;
+    const speed = Math.sqrt(speedX * speedX + speedY * speedY);
+    
+    if (speed > maxSpeed) {
+      const scale = maxSpeed / speed;
+      newX = x + (newX - x) * scale;
+      newY = y + (newY - y) * scale;
+    }
+
+    // Mise à jour état
+    this.state.set([0, 0], newX);
+    this.state.set([1, 0], newY);
+    this.state.set([2, 0], newZ);
+    this.state.set([6, 0], this.normalizeAngle(newTheta));
+    // Roll et pitch évoluent lentement en mode poche
+    this.state.set([7, 0], this.normalizeAngle(roll + omega * dt * 0.1));
+    this.state.set([8, 0], this.normalizeAngle(pitch + omega * dt * 0.1));
+
+    // Mise à jour vitesses
+    this.state.set([3, 0], (newX - x) / dt);
+    this.state.set([4, 0], (newY - y) / dt);
+    this.state.set([5, 0], (newZ - z) / dt);
+
+    // Jacobien pour la prédiction
+    const F = this.getStateTransitionJacobian(dt);
+
+    // Mise à jour covariance: P = F * P * F^T + Q
+    try {
+      const FPFt = math.multiply(math.multiply(F, this.P), math.transpose(F));
+      const QScaled = math.multiply(this.Q, dt);
+      this.P = math.add(FPFt, QScaled);
+      
+      // Assurer que P reste symétrique positive définie
+      this.P = math.multiply(0.5, math.add(this.P, math.transpose(this.P)));
+      
+      // Terme de régularisation pour éviter la singularité
+      const minEigenvalue = 1e-8;
+      for (let i = 0; i < 13; i++) {
+        const currentValue = this.P.get([i, i]);
+        if (currentValue < minEigenvalue) {
+          this.P.set([i, i], minEigenvalue);
+        }
+      }
+    } catch (error) {
+      console.warn('Erreur mise à jour covariance prédiction:', error);
+      this.P = math.identity(13);
+      // Position X,Y
+      this.P.set([0, 0], 1.0);
+      this.P.set([1, 1], 1.0);
+      // Z, vitesses & biases
+      for (let i of [2,3,4,5,9,10,11,12]) {
+        this.P.set([i, i], 1.0);
+      }
+      // Yaw, roll, pitch
+      this.P.set([6, 6], 0.2);
+      this.P.set([7, 7], 0.2);
+      this.P.set([8, 8], 0.2);
+    }
+
+    // Map-matching après prédiction
+    this.applyMapMatching();
+  }
+
+  /**
+   * Map-matching avec contraintes géométriques
+   */
+  applyMapMatching() {
+    if (!this.vectorMap || this.corridors.length === 0) return;
+
+    const currentPos = {
+      x: this.state.get([0, 0]),
+      y: this.state.get([1, 0])
+    };
+
+    // Trouver le corridor le plus proche
+    let closestCorridor = null;
+    let minDistance = Infinity;
+    let correctedPosition = null;
+
+    for (const corridor of this.corridors) {
+      if (!corridor.points || corridor.points.length < 2) continue;
+
+      // Projection sur le corridor
+      const projection = this.projectPointOnCorridor(currentPos, corridor);
+      
+      if (projection && projection.distance < minDistance) {
+        minDistance = projection.distance;
+        closestCorridor = corridor;
+        correctedPosition = projection.point;
+      }
+    }
+
+    // Application du map-matching si proche d'un corridor
+    if (closestCorridor && minDistance < this.config.mapMatchingThreshold) {
+      const weight = this.config.mapMatchingWeight * 
+        (1 - minDistance / this.config.mapMatchingThreshold);
+
+      // Correction pondérée
+      const correctedX = currentPos.x * (1 - weight) + correctedPosition.x * weight;
+      const correctedY = currentPos.y * (1 - weight) + correctedPosition.y * weight;
+
+      this.state.set([0, 0], correctedX);
+      this.state.set([1, 0], correctedY);
+
+      // Réduction de l'incertitude en position
+      this.P.set([0, 0], this.P.get([0, 0]) * (1 - weight * 0.5));
+      this.P.set([1, 1], this.P.get([1, 1]) * (1 - weight * 0.5));
+
+      console.log(`Map-matching appliqué: distance=${minDistance.toFixed(2)}m, poids=${weight.toFixed(2)}`);
+    }
+  }
+
+  /**
+   * Projection d'un point sur un corridor
+   */
+  projectPointOnCorridor(point, corridor) {
+    if (!corridor.points || corridor.points.length < 2) return null;
+
+    let minDistance = Infinity;
+    let bestProjection = null;
+
+    // Tester chaque segment du corridor
+    for (let i = 0; i < corridor.points.length - 1; i++) {
+      const p1 = { x: corridor.points[i][0], y: corridor.points[i][1] };
+      const p2 = { x: corridor.points[i + 1][0], y: corridor.points[i + 1][1] };
+
+      const projection = this.projectPointOnSegment(point, p1, p2);
+      
+      if (projection.distance < minDistance) {
+        minDistance = projection.distance;
+        bestProjection = projection;
+      }
+    }
+
+    return bestProjection;
+  }
+
+  /**
+   * Projection d'un point sur un segment
+   */
+  projectPointOnSegment(point, p1, p2) {
+    const dx = p2.x - p1.x;
+    const dy = p2.y - p1.y;
+    const length2 = dx * dx + dy * dy;
+
+    if (length2 === 0) {
+      // Segment de longueur nulle
+      const distance = Math.sqrt((point.x - p1.x) ** 2 + (point.y - p1.y) ** 2);
+      return { point: p1, distance };
+    }
+
+    // Paramètre t pour la projection
+    const t = Math.max(0, Math.min(1, 
+      ((point.x - p1.x) * dx + (point.y - p1.y) * dy) / length2
+    ));
+
+    // Point projeté
+    const projectedPoint = {
+      x: p1.x + t * dx,
+      y: p1.y + t * dy
+    };
+
+    // Distance au point projeté
+    const distance = Math.sqrt(
+      (point.x - projectedPoint.x) ** 2 + (point.y - projectedPoint.y) ** 2
+    );
+
+    return { point: projectedPoint, distance };
+  }
+
+  /**
+   * Mise à jour avec mesures baromètre
+   */
+  updateWithBarometer(pressure) {
+    const altitude = this.pressureToAltitude(pressure);
+    const measurement = math.matrix([[altitude]]);
+
+    // Matrice d'observation pour altitude
+    const H = math.zeros(1, 13);
+    H.set([0, 2], 1); // z position
+
+    const R = math.matrix([[this.config.barometerNoise ** 2]]);
+    this.updateMeasurement(measurement, H, R);
+  }
+
+  /**
+   * Mise à jour avec correction magnétomètre conditionnelle AMÉLIORÉE
+   */
+  updateWithMagnetometer(magneticField, confidence = 1.0, orientationCalibrator = null) {
+    // *** BUG FIX: Seuil de confiance beaucoup plus bas pour forcer les corrections absolues ***
+    // Autoriser l'usage même avec très faible confiance (minimum 5% au lieu de 10%)
+    confidence = Math.max(confidence, 0.05);
+
+    // Transformation du champ magnétique avec la calibration d'orientation si disponible
+    let transformedMagField = magneticField;
+    if (orientationCalibrator && orientationCalibrator.isCalibrated) {
+      try {
+        // Appliquer la transformation d'orientation au vecteur magnétique
+        const magVector = math.matrix([[magneticField.x], [magneticField.y], [magneticField.z]]);
+        const rotatedVector = math.multiply(orientationCalibrator.rotationMatrix, magVector);
+        
+        transformedMagField = {
+          x: rotatedVector.get([0, 0]),
+          y: rotatedVector.get([1, 0]),
+          z: rotatedVector.get([2, 0])
+        };
+      } catch (error) {
+        console.warn('Erreur transformation magnétomètre:', error);
+        transformedMagField = magneticField; // Fallback vers données brutes
+      }
+    }
+
+    const heading = Math.atan2(transformedMagField.y, transformedMagField.x);
+    const measurement = math.matrix([[heading]]);
+
+    // Matrice d'observation pour orientation
+    const H = math.zeros(1, 13);
+    H.set([0, 6], 1); // θ orientation
+
+    // *** BUG FIX: Bruit magnétomètre adapté à la confiance mais pas trop pénalisant ***
+    const effectiveNoise = Math.min(this.config.magnetometerNoise ** 2 / confidence, 2.0); // Plafonné à 2.0
+    const R = math.matrix([[effectiveNoise]]);
+    
+    this.updateMeasurement(measurement, H, R);
+    
+    // *** BUG FIX: Appliquer une correction supplémentaire pour orientation absolue ***
+    // Réduction explicite de l'incertitude en yaw après correction magnétomètre
+    const confidenceBonus = Math.min(confidence, 0.3); // Max 30%
+    this.P.set([6, 6], this.P.get([6, 6]) * (1 - confidenceBonus * 0.5));
+    
+    //console.log(`[MAG] Correction appliquée: confiance=${(confidence*100).toFixed(1)}%, bruit=${effectiveNoise.toFixed(3)}`);
+  }
+
+  /**
+   * Application Zero-Velocity Update (ZUPT) - AMÉLIORÉE pour confiance
+   */
+  applyZUPT() {
+    // Ne s'appliquer qu'à la transition vers stationnaire
+    if (this.currentMode === 'stationary' && !this._zuptApplied) {
+      this.zuptActive = true;
+      this._zuptApplied = true;
+      
+      const stateVelocity = [
+        this.state.get([3, 0]), // vx
+        this.state.get([4, 0]), // vy
+        this.state.get([5, 0])  // vz
+      ];
+      
+      // *** BUG FIX: Réduction des vitesses plus aggressive (95% au lieu de 90%) ***
+      this.state.set([3, 0], stateVelocity[0] * 0.05); // vx
+      this.state.set([4, 0], stateVelocity[1] * 0.05); // vy
+      this.state.set([5, 0], stateVelocity[2] * 0.05); // vz
+      
+      // *** NOUVEAU: Réduction de l'incertitude de position pendant ZUPT ***
+      // Multiplier les covariances de position par un facteur < 1
+      this.P.set([0, 0], this.P.get([0, 0]) * 0.5); // Position X plus certaine
+      this.P.set([1, 1], this.P.get([1, 1]) * 0.5); // Position Y plus certaine
+      
+      // *** NOUVEAU: Réduction modérée de l'incertitude d'orientation si confiance magnéto élevée ***
+      // Si on a une bonne référence magnétique, on peut aussi resserrer yaw
+      if (this._lastMagnetometerConfidence > 0.7) {
+        this.P.set([6, 6], this.P.get([6, 6]) * 0.7); // Yaw plus certain
+      }
+      
+      // Logs détaillés pour le debug
+      const positionUncertaintyBefore = this.P.get([0, 0]) + this.P.get([1, 1]);
+      const yawUncertaintyBefore = this.P.get([6, 6]);
+      
+      console.log(`[ZUPT] Activé à la transition - Gain confiance appliqué`);
+      console.log(`[ZUPT] Incertitudes avant: pos=${positionUncertaintyBefore.toFixed(3)}, yaw=${yawUncertaintyBefore.toFixed(3)}`);
+      
+      // Mise à jour avec mesure de vitesse nulle
+      const velocityMeasurement = math.matrix([[0], [0], [0]]);
+      const velocityNoiseMatrix = math.diag([this.config.zuptNoise, this.config.zuptNoise, this.config.zuptNoise]);
+      
+      // Matrice d'observation pour les vitesses (H)
+      const H = math.zeros(3, 13);
+      H.set([0, 3], 1); // vx
+      H.set([1, 4], 1); // vy
+      H.set([2, 5], 1); // vz
+      
+      this.updateMeasurement(velocityMeasurement, H, velocityNoiseMatrix);
+      
+      const positionUncertaintyAfter = this.P.get([0, 0]) + this.P.get([1, 1]);
+      const yawUncertaintyAfter = this.P.get([6, 6]);
+      
+      console.log(`[ZUPT] Incertitudes après: pos=${positionUncertaintyAfter.toFixed(3)}, yaw=${yawUncertaintyAfter.toFixed(3)}`);
+    }
+    
+    // Amélioration du gain confiance
+    const positionGain = 30; // Augmenté de 10% à 30%
+    const orientationGain = 20; // Nouveau: gain orientation
+    
+    // Logs détaillés pour le debug
+    const positionUncertaintyBefore = this.P.get([0, 0]) + this.P.get([1, 1]);
+    const yawUncertaintyBefore = this.P.get([6, 6]);
+    
+    console.log(`[ZUPT] Activé - Gain confiance pos: +${positionGain}%, orient: +${orientationGain}%`);
+    console.log(`[ZUPT] Incertitudes avant: pos=${positionUncertaintyBefore.toFixed(3)}, yaw=${yawUncertaintyBefore.toFixed(3)}`);
+    
+    // *** CORRECTION: Conversion en matrice mathjs pour éviter l'erreur "size is not a function" ***
+    const velocityMeasurement = math.matrix([[0], [0], [0]]);
+    const velocityNoiseMatrix = math.diag([this.config.zuptNoise, this.config.zuptNoise, this.config.zuptNoise]);
+    
+    // Matrice d'observation pour les vitesses (H)
+    const H = math.zeros(3, 13);
+    H.set([0, 3], 1); // vx
+    H.set([1, 4], 1); // vy
+    H.set([2, 5], 1); // vz
+    
+    this.updateMeasurement(velocityMeasurement, H, velocityNoiseMatrix);
+    
+    const positionUncertaintyAfter = this.P.get([0, 0]) + this.P.get([1, 1]);
+    const yawUncertaintyAfter = this.P.get([6, 6]);
+    
+    console.log(`[ZUPT] Incertitudes après: pos=${positionUncertaintyAfter.toFixed(3)}, yaw=${yawUncertaintyAfter.toFixed(3)}`);
+  }
+
+  /**
+   * Désactivation ZUPT avec délai de protection
+   */
+  deactivateZUPT() {
+    // Délai de protection pour éviter les basculements rapides
+    setTimeout(() => {
+      this.zuptActive = false;
+    }, 100); // 100ms de délai
+  }
+
+  /**
+   * Mise à jour générique avec mesure - Version sécurisée
+   */
+  updateMeasurement(measurement, H, R) {
+    try {
+      // Protection contre les appels simultanés
+      if (this._isUpdating) {
+        console.warn('Mise à jour EKF déjà en cours, appel ignoré');
+        return;
+      }
+      this._isUpdating = true;
+
+      // *** CORRECTION: Conversion en matrice mathjs si nécessaire ***
+      if (Array.isArray(measurement)) {
+        measurement = math.matrix(measurement.map(val => [val]));
+      } else if (typeof measurement === 'object' && !measurement.size) {
+        // Si c'est un objet mais pas une matrice mathjs, essayer de le convertir
+        if (typeof measurement === 'number') {
+          measurement = math.matrix([[measurement]]);
+        } else {
+          console.warn('Type de mesure non supporté:', typeof measurement, measurement);
+          return;
+        }
+      } else if (typeof measurement === 'number') {
+        measurement = math.matrix([[measurement]]);
+      }
+
+      // Vérifications des dimensions
+      const stateSize = this.state.size();
+      
+      // Correction pour measurement.size
+      let measurementSize;
+      if (Array.isArray(measurement)) {
+        // Si c'est un tableau
+        const rows = measurement.length;
+        const cols = Array.isArray(measurement[0]) ? measurement[0].length : 1;
+        measurementSize = [rows, cols];
+        // Convertir en matrice MathJS
+        measurement = math.matrix(measurement);
+      } else if (measurement && typeof measurement.size === 'function') {
+        // Si c'est déjà une matrice MathJS
+        measurementSize = measurement.size();
+      } else {
+        console.warn('Type de measurement invalide:', typeof measurement);
+        return;
+      }
+      
+      // Vérification que H est défini avant d'appeler size()
+      if (!H || typeof H.size !== 'function') {
+        console.warn('Matrice H invalide ou non définie:', H);
+        return;
+      }
+      
+      const HSize = H.size();
+      
+      // Vérification que R est défini avant d'appeler size()
+      if (!R || typeof R.size !== 'function') {
+        console.warn('Matrice R invalide ou non définie:', R);
+        return;
+      }
+      
+      const RSize = R.size();
+
+      // Vérifications de compatibilité
+      if (stateSize[0] !== 13 || stateSize[1] !== 1) {
+        console.warn(`État invalide: taille ${stateSize[0]}x${stateSize[1]}, attendu 13x1`);
+        return;
+      }
+
+      if (HSize[1] !== 13) {
+        console.warn(`Matrice H invalide: taille ${HSize[0]}x${HSize[1]}, attendu Nx13`);
+        return;
+      }
+
+      if (measurementSize[0] !== HSize[0] || measurementSize[1] !== 1) {
+        console.warn(`Mesure invalide: taille ${measurementSize[0]}x${measurementSize[1]}, attendu ${HSize[0]}x1`);
+        return;
+      }
+
+      if (RSize[0] !== RSize[1] || RSize[0] !== HSize[0]) {
+        console.warn(`Matrice R invalide: taille ${RSize[0]}x${RSize[1]}, attendu ${HSize[0]}x${HSize[0]}`);
+        return;
+      }
+
+      // Vérification de la validité de la matrice de covariance
+      const PSize = this.P.size();
+      if (PSize[0] !== 13 || PSize[1] !== 13) {
+        console.warn(`Matrice P invalide: taille ${PSize[0]}x${PSize[1]}, attendu 13x13`);
+        this.P = math.identity(13);
+        // Position X,Y
+        this.P.set([0, 0], 1.0);
+        this.P.set([1, 1], 1.0);
+        // Z, vitesses & biases
+        for (let i of [2,3,4,5,9,10,11,12]) {
+          this.P.set([i, i], 1.0);
+        }
+        // Yaw, roll, pitch
+        this.P.set([6, 6], 0.2);
+        this.P.set([7, 7], 0.2);
+        this.P.set([8, 8], 0.2);
+      }
+
+      // Innovation: y = z - H * x
+      const predicted = math.multiply(H, this.state);
+      const innovation = math.subtract(measurement, predicted);
+
+      // Covariance innovation: S = H * P * H^T + R
+      const HPHt = math.multiply(math.multiply(H, this.P), math.transpose(H));
+      const S = math.add(HPHt, R);
+
+      // Vérification que S est inversible
+      let SInv;
+      try {
+        SInv = math.inv(S);
+      } catch (invError) {
+        console.warn('Matrice S non inversible, ajout de régularisation');
+        const regularization = math.multiply(math.identity(S.size()[0]), 1e-6);
+        const SRegularized = math.add(S, regularization);
+        try {
+          SInv = math.inv(SRegularized);
+        } catch (regError) {
+          console.warn('Impossible d\'inverser S même avec régularisation');
+          return;
+        }
+      }
+
+      // Gain de Kalman: K = P * H^T * S^(-1)
+      const PHt = math.multiply(this.P, math.transpose(H));
+      const K = math.multiply(PHt, SInv);
+
+      // Mise à jour de l'état: x = x + K * y
+      const correction = math.multiply(K, innovation);
+      this.state = math.add(this.state, correction);
+
+      // Mise à jour de la covariance: P = (I - K * H) * P
+      const I = math.identity(13);
+      const KH = math.multiply(K, H);
+      const IminusKH = math.subtract(I, KH);
+      this.P = math.multiply(IminusKH, this.P);
+
+      // Assurer que P reste symétrique positive définie
+      this.P = math.multiply(0.5, math.add(this.P, math.transpose(this.P)));
+
+      // Ajouter un terme de régularisation pour éviter la singularité
+      const minEigenvalue = 1e-8;
+      for (let i = 0; i < 13; i++) {
+        const currentValue = this.P.get([i, i]);
+        if (currentValue < minEigenvalue) {
+          this.P.set([i, i], minEigenvalue);
+        }
+      }
+
+      // Normalisation des angles
+      this.state.set([6, 0], this.normalizeAngle(this.state.get([6, 0])));
+
+      // Contraintes physiques sur les vitesses
+      const maxVelocity = this.currentMode === 'crawling' ? 0.5 : 2.0;
+      for (let i = 3; i <= 5; i++) {
+        const velocity = this.state.get([i, 0]);
+        if (Math.abs(velocity) > maxVelocity) {
+          this.state.set([i, 0], Math.sign(velocity) * maxVelocity);
+        }
+      }
+
+      // Normalisation des angles d'orientation
+      this.state.set([6, 0], this.normalizeAngle(this.state.get([6, 0]))); // yaw
+      this.state.set([7, 0], this.normalizeAngle(this.state.get([7, 0]))); // roll
+      this.state.set([8, 0], this.normalizeAngle(this.state.get([8, 0]))); // pitch
+
+      // Historique innovation pour diagnostic
+      this.innovationHistory.push({
+        innovation: math.norm(innovation),
+        timestamp: Date.now()
+      });
+      if (this.innovationHistory.length > 100) {
+        this.innovationHistory.shift();
+      }
+
+    } catch (error) {
+      console.warn('Erreur mise à jour EKF:', error.message || error);
+      
+      // En cas d'erreur, réinitialiser seulement les matrices problématiques
+      if (error.message && error.message.includes('matrix dimensions')) {
+        console.warn('Réinitialisation des matrices EKF due à une erreur de dimension');
+        this.P = math.multiply(math.identity(13), 1.0);
+        this.updateProcessNoise(this.currentMode);
+      }
+    } finally {
+      // Libération du verrou
+      this._isUpdating = false;
+    }
+  }
+
+  /**
+   * Jacobien de transition d'état (13x13)
+   */
+  getStateTransitionJacobian(dt) {
+    const F = math.identity(13);
+    
+    // Position = position + vitesse * dt
+    F.set([0, 3], dt); // dx/dvx
+    F.set([1, 4], dt); // dy/dvy
+    F.set([2, 5], dt); // dz/dvz
+    
+    // Orientation = orientation + vitesse_angulaire * dt
+    F.set([6, 9], dt); // dθ/dω (yaw)
+    // Roll et pitch évoluent plus lentement en mode poche
+    F.set([7, 9], dt * 0.1); // droll/dω (faible couplage)
+    F.set([8, 9], dt * 0.1); // dpitch/dω (faible couplage)
+
+    return F;
+  }
+
+  /**
+   * Conversion pression vers altitude
+   */
+  pressureToAltitude(pressure, seaLevel = 1013.25) {
+    return 44330 * (1 - Math.pow(pressure / seaLevel, 0.1903));
+  }
+
+  /**
+   * Normalisation d'angle
+   */
+  normalizeAngle(angle) {
+    while (angle > Math.PI) angle -= 2 * Math.PI;
+    while (angle < -Math.PI) angle += 2 * Math.PI;
+    return angle;
+  }
+
+  /**
+   * Obtenir la pose actuelle
+   */
+  getPose() {
+    return {
+      x: this.state.get([0, 0]),
+      y: this.state.get([1, 0]),
+      z: this.state.get([2, 0]),
+      theta: this.state.get([6, 0]),
+      confidence: this.getConfidence()
+    };
+  }
+
+  /**
+   * Calcul de confiance AMÉLIORÉ pour éviter le blocage à 1%
+   */
+  getConfidence() {
+    // Incertitude de position (X, Y)
+    const positionUncertainty = this.P.get([0, 0]) + this.P.get([1, 1]);
+    
+    // Incertitudes d'orientation (yaw, roll, pitch)
+    const yawUncertainty = this.P.get([6, 6]);      // θ yaw
+    const rollUncertainty = this.P.get([7, 7]);     // roll
+    const pitchUncertainty = this.P.get([8, 8]);    // pitch
+    
+    // *** BUG FIX: Pondération plus réaliste et plafonnement des incertitudes ***
+    // Plafonner les incertitudes individuelles pour éviter l'explosion
+    const cappedPositionUncertainty = Math.min(positionUncertainty, 10.0); // Max 10m²
+    const cappedYawUncertainty = Math.min(yawUncertainty, 3.0);            // Max 3 rad²
+    const cappedRollUncertainty = Math.min(rollUncertainty, 2.0);          // Max 2 rad²
+    const cappedPitchUncertainty = Math.min(pitchUncertainty, 2.0);        // Max 2 rad²
+    
+    // Total des incertitudes avec pondération plus réaliste
+    const totalUncertainty = cappedPositionUncertainty * 1.0 +      // Position (poids normal)
+                            cappedYawUncertainty * 0.5 +            // Yaw (poids modéré)
+                            cappedRollUncertainty * 0.2 +           // Roll (poids faible)
+                            cappedPitchUncertainty * 0.2;           // Pitch (poids faible)
+    
+    // *** BUG FIX: Fonction de confiance plus réaliste ***
+    let confidence;
+    if (totalUncertainty < 0.5) {
+      // Très bonne confiance si incertitude faible
+      confidence = 0.90 - totalUncertainty * 0.3;
+    } else if (totalUncertainty < 2.0) {
+      // Confiance décroissante mais raisonnable
+      confidence = 0.75 - (totalUncertainty - 0.5) * 0.3;
+    } else if (totalUncertainty < 5.0) {
+      // Confiance modérée
+      confidence = 0.50 - (totalUncertainty - 2.0) * 0.1;
+    } else {
+      // Confiance faible mais pas catastrophique
+      confidence = Math.max(0.10, 0.20 - totalUncertainty * 0.02);
+    }
+    
+    // Assurer que la confiance reste dans [0, 1]
+    confidence = Math.max(0, Math.min(1, confidence));
+    
+    // *** BUG FIX: Bonus de confiance selon le mode d'activité ***
+    if (this.currentMode === 'stationary') {
+      confidence = Math.min(1, confidence * 1.1); // Bonus 10% en stationnaire
+    } else if (this.zuptActive) {
+      confidence = Math.min(1, confidence * 1.05); // Bonus 5% avec ZUPT
+    }
+    
+    // *** DEBUG: Traçage des incertitudes périodique avec nouvelles métriques ***
+    if (!this._lastConfidenceDebug || Date.now() - this._lastConfidenceDebug > 3000) {
+      console.log(`[EKF] Incertitudes: pos=${positionUncertainty.toFixed(3)}→${cappedPositionUncertainty.toFixed(3)}, yaw=${yawUncertainty.toFixed(3)}→${cappedYawUncertainty.toFixed(3)}`);
+      console.log(`[EKF] Total uncertainty=${totalUncertainty.toFixed(3)}, Confiance=${(confidence * 100).toFixed(1)}%, Mode=${this.currentMode}`);
+      this._lastConfidenceDebug = Date.now();
+    }
+    
+    // *** BUG FIX: Auto-correction périodique pour prévenir la divergence ***
+    this.performPeriodicConfidenceCheck();
+    
+    return confidence;
+  }
+
+  /**
+   * Vérification et correction automatique périodique de la confiance
+   */
+  performPeriodicConfidenceCheck() {
+    const now = Date.now();
+    
+    // Vérification toutes les 10 secondes
+    if (now - this._lastAutoCorrection > 10000) {
+      this._lastAutoCorrection = now;
+      
+      const positionUncertainty = this.P.get([0, 0]) + this.P.get([1, 1]);
+      const yawUncertainty = this.P.get([6, 6]);
+      
+      // Si l'incertitude devient trop élevée, appliquer une correction stabilisante
+      if (positionUncertainty > 10.0) {
+        console.log(`[AUTO-CORRECTION] Incertitude position trop élevée: ${positionUncertainty.toFixed(2)}, correction appliquée`);
+        
+        // Réduction forcée de l'incertitude
+        this.P.set([0, 0], Math.min(this.P.get([0, 0]), 2.0));
+        this.P.set([1, 1], Math.min(this.P.get([1, 1]), 2.0));
+      }
+      
+      if (yawUncertainty > 5.0) {
+        console.log(`[AUTO-CORRECTION] Incertitude orientation trop élevée: ${yawUncertainty.toFixed(2)}, correction appliquée`);
+        
+        // Réduction forcée de l'incertitude yaw
+        this.P.set([6, 6], Math.min(this.P.get([6, 6]), 1.0));
+      }
+      
+      // Si en mode stationnaire depuis longtemps, bonus de confiance
+      if (this.currentMode === 'stationary') {
+        const stationaryBonus = 0.95; // 5% de réduction d'incertitude
+        this.P.set([0, 0], this.P.get([0, 0]) * stationaryBonus);
+        this.P.set([1, 1], this.P.get([1, 1]) * stationaryBonus);
+        this.P.set([6, 6], this.P.get([6, 6]) * stationaryBonus);
+      }
+    }
+  }
+
+  /**
+   * Obtenir l'état complet
+   */
+  getFullState() {
+    return {
+      position: {
+        x: this.state.get([0, 0]),
+        y: this.state.get([1, 0]),
+        z: this.state.get([2, 0])
+      },
+      velocity: {
+        vx: this.state.get([3, 0]),
+        vy: this.state.get([4, 0]),
+        vz: this.state.get([5, 0])
+      },
+      orientation: {
+        theta: this.state.get([6, 0]),
+        roll: this.state.get([7, 0]),
+        pitch: this.state.get([8, 0]),
+        omega: this.state.get([9, 0])
+      },
+      biases: {
+        acc_x: this.state.get([10, 0]),
+        acc_y: this.state.get([11, 0]),
+        gyro_z: this.state.get([12, 0])
+      },
+      mode: this.currentMode,
+      zuptActive: this.zuptActive,
+      confidence: this.getConfidence()
+    };
+  }
+
+  /**
+   * Réinitialisation
+   */
+  reset(initialState = {}) {
+    const { x = 0, y = 0, z = 0, theta = 0 } = initialState;
+    
+    this.state = math.matrix([
+      [x], [y], [z],           // position
+      [0], [0], [0],           // vitesse
+      [theta], [0], [0],       // orientation (yaw, roll, pitch)
+      [0],                     // vitesse angulaire
+      [0], [0], [0]            // biais
+    ]);
+
+    // *** BUG FIX: Initialisation avec des incertitudes plus raisonnables ***
+    this.P = math.identity(13);
+    
+    // Position X,Y - valeurs plus faibles pour une confiance initiale décente
+    this.P.set([0, 0], 0.1);   // 10cm d'incertitude initiale au lieu de 1m
+    this.P.set([1, 1], 0.1);   // 10cm d'incertitude initiale au lieu de 1m
+    
+    // Z, vitesses & biases
+    this.P.set([2, 2], 0.1);   // Z
+    for (let i of [3,4,5]) {
+      this.P.set([i, i], 0.01); // Vitesses - très faibles initialement
+    }
+    this.P.set([9, 9], 0.01);  // Vitesse angulaire
+    for (let i of [10,11,12]) {
+      this.P.set([i, i], 0.01); // Biais - très faibles initialement
+    }
+    
+    // Yaw, roll, pitch - valeurs raisonnables
+    this.P.set([6, 6], 0.05);  // Yaw - 13° d'incertitude initiale
+    this.P.set([7, 7], 0.05);  // Roll - 13° d'incertitude initiale  
+    this.P.set([8, 8], 0.05);  // Pitch - 13° d'incertitude initiale
+    
+    this.updateProcessNoise('stationary');
+    this.lastUpdate = Date.now();
+    
+    // Variables de debug
+    this._lastConfidenceDebug = null;
+    this._lastPdrDebug = null;
+    this._lastAutoCorrection = Date.now();
+    
+    // Calcul de la confiance initiale
+    const initialConfidence = this.getConfidence();
+    console.log(`EKF avancé réinitialisé: (${x}, ${y}, ${z}) - Confiance initiale: ${(initialConfidence * 100).toFixed(1)}%`);
+  }
+
+  /**
+   * Mise à jour avec données PDR pour stabiliser la confiance AMÉLIORÉE
+   */
+  updateWithPDR(pdrPosition, pdrYaw, mode) {
+    if (this._isUpdating) return;
+    
+    try {
+      this._isUpdating = true;
+      
+      // *** BUG FIX: Configuration du bruit PDR optimisée pour meilleure confiance ***
+      let positionNoise, yawNoise;
+      switch (mode) {
+        case 'stationary':
+          positionNoise = 0.005; // Très précis quand stationnaire (réduit)
+          yawNoise = 0.02;       // Très précis en orientation aussi
+          break;
+        case 'walking':
+          positionNoise = 0.05;  // Plus optimiste en marche (réduit de 0.1 à 0.05)
+          yawNoise = 0.05;       // Plus optimiste en orientation
+          break;
+        case 'running':
+          positionNoise = 0.15;  // Plus optimiste en course (réduit de 0.3 à 0.15)
+          yawNoise = 0.1;        // Plus optimiste
+          break;
+        case 'crawling':
+          positionNoise = 0.03;  // Plus optimiste en rampant
+          yawNoise = 0.05;
+          break;
+        default:
+          positionNoise = 0.08;  // Plus optimiste par défaut
+          yawNoise = 0.08;
+      }
+      
+      // Mise à jour de position (X, Y)
+      const positionMeasurement = math.matrix([[pdrPosition.x], [pdrPosition.y]]);
+      const H_pos = math.zeros(2, 13);
+      H_pos.set([0, 0], 1); // mesure X
+      H_pos.set([1, 1], 1); // mesure Y
+      
+      const R_pos = math.matrix([
+        [positionNoise ** 2, 0],
+        [0, positionNoise ** 2]
+      ]);
+      
+      this.updateMeasurement(positionMeasurement, H_pos, R_pos);
+      
+      // Mise à jour d'orientation (Yaw)
+      const yawMeasurement = math.matrix([[pdrYaw]]);
+      const H_yaw = math.zeros(1, 13);
+      H_yaw.set([0, 6], 1); // mesure yaw
+      
+      const R_yaw = math.matrix([[yawNoise ** 2]]);
+      
+      this.updateMeasurement(yawMeasurement, H_yaw, R_yaw);
+      
+      // Log simplifié toutes les 2 secondes
+      const now = Date.now();
+      if (now - this.lastLogTime >= 2000) {
+        console.log(`[STATUS] Mode: ${mode}`);
+        this.lastLogTime = now;
+      }
+      
+    } catch (error) {
+      console.warn('Erreur mise à jour PDR:', error);
+    } finally {
+      this._isUpdating = false;
+    }
+  }
+
+  /**
+   * Mise à jour par lot pour éviter la saturation du verrou - Version haute performance
+   */
+  updateWithBatch(updates) {
+    if (this._isUpdating || !updates || updates.length === 0) {
+      return;
+    }
+    
+    try {
+      this._isUpdating = true;
+      
+      // Vérification rapide de l'état
+      const stateSize = this.state.size();
+      if (stateSize[0] !== 13 || stateSize[1] !== 1) {
+        console.warn('État EKF invalide pour mise à jour par lot');
+        return;
+      }
+
+      // Traitement séquentiel optimisé des mises à jour
+      for (const update of updates) {
+        try {
+          this._processSingleUpdate(update);
+        } catch (error) {
+          console.warn(`Erreur update ${update.type}:`, error.message);
+          continue; // Continuer avec les autres mises à jour
+        }
+      }
+
+      // Normalisation finale des angles
+      this.state.set([6, 0], this.normalizeAngle(this.state.get([6, 0]))); // yaw
+      this.state.set([7, 0], this.normalizeAngle(this.state.get([7, 0]))); // roll
+      this.state.set([8, 0], this.normalizeAngle(this.state.get([8, 0]))); // pitch
+
+      // Assurer que P reste symétrique positive définie
+      this.P = math.multiply(0.5, math.add(this.P, math.transpose(this.P)));
+      
+      // Contraintes physiques sur les vitesses
+      const maxVelocity = this.currentMode === 'crawling' ? 0.5 : 2.0;
+      for (let i = 3; i <= 5; i++) {
+        const velocity = this.state.get([i, 0]);
+        if (Math.abs(velocity) > maxVelocity) {
+          this.state.set([i, 0], Math.sign(velocity) * maxVelocity);
+        }
+      }
+
+    } catch (error) {
+      console.warn('Erreur mise à jour par lot:', error);
+    } finally {
+      this._isUpdating = false;
+    }
+  }
+
+  /**
+   * Traitement d'une mise à jour unique (méthode interne optimisée)
+   */
+  _processSingleUpdate(update) {
+    let measurement, H, R;
+
+    switch (update.type) {
+      case 'barometer':
+        // Altitude Z
+        measurement = math.matrix([[update.measurement]]);
+        H = math.zeros(1, 13);
+        H.set([0, 2], 1); // z position
+        R = math.matrix([[update.noise ** 2]]);
+        break;
+
+      case 'magnetometer':
+        // Orientation yaw
+        measurement = math.matrix([[update.measurement]]);
+        H = math.zeros(1, 13);
+        H.set([0, 6], 1); // θ orientation
+        R = math.matrix([[update.noise ** 2]]);
+        break;
+
+      case 'pdr_position':
+        // Position X,Y
+        measurement = math.matrix([[update.measurement.x], [update.measurement.y]]);
+        H = math.zeros(2, 13);
+        H.set([0, 0], 1); // mesure X
+        H.set([1, 1], 1); // mesure Y
+        R = math.matrix([
+          [update.noise ** 2, 0],
+          [0, update.noise ** 2]
+        ]);
+        break;
+
+      case 'pdr_yaw':
+        // Orientation yaw PDR
+        measurement = math.matrix([[update.measurement]]);
+        H = math.zeros(1, 13);
+        H.set([0, 6], 1); // mesure yaw
+        R = math.matrix([[update.noise ** 2]]);
+        break;
+
+      default:
+        console.warn(`Type de mise à jour inconnu: ${update.type}`);
+        return;
+    }
+
+    // Application Kalman simplifiée sans verrous
+    this._applyKalmanUpdate(measurement, H, R);
+  }
+
+  /**
+   * Application Kalman simplifiée sans verrous (méthode interne)
+   */
+  _applyKalmanUpdate(measurement, H, R) {
+    // Innovation: y = z - H * x
+    const predicted = math.multiply(H, this.state);
+    const innovation = math.subtract(measurement, predicted);
+
+    // Covariance innovation: S = H * P * H^T + R
+    const HPHt = math.multiply(math.multiply(H, this.P), math.transpose(H));
+    const S = math.add(HPHt, R);
+
+    // Vérification que S est inversible
+    let SInv;
+    try {
+      SInv = math.inv(S);
+    } catch (invError) {
+      const regularization = math.multiply(math.identity(S.size()[0]), 1e-6);
+      const SRegularized = math.add(S, regularization);
+      SInv = math.inv(SRegularized);
+    }
+
+    // Gain de Kalman: K = P * H^T * S^(-1)
+    const PHt = math.multiply(this.P, math.transpose(H));
+    const K = math.multiply(PHt, SInv);
+
+    // Mise à jour de l'état: x = x + K * y
+    const correction = math.multiply(K, innovation);
+    this.state = math.add(this.state, correction);
+
+    // Mise à jour de la covariance: P = (I - K * H) * P
+    const I = math.identity(13);
+    const KH = math.multiply(K, H);
+    const IminusKH = math.subtract(I, KH);
+    this.P = math.multiply(IminusKH, this.P);
+  }
 } 